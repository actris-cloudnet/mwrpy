"""Quality control for level1 data."""
import datetime
import os

import ephem
import netCDF4 as nc
import numpy as np
import pandas as pd
from numpy import ma

<<<<<<< HEAD
from mwrpy import rpg_mwr
from mwrpy.level1.lev1_meta_nc import get_data_attributes
from mwrpy.level1.rpg_bin import RpgBin
=======
>>>>>>> 2bb1e201
from mwrpy.level2.get_ret_coeff import get_mvr_coeff
from mwrpy.level2.write_lev2_nc import retrieval_input
from mwrpy.utils import get_coeff_list, read_yaml_config, setbit

Fill_Value_Float = -999.0
Fill_Value_Int = -99


def apply_qc(site: str, data_in: RpgBin, params: dict) -> None:
    """This function performs the quality control of level 1 data.
    Args:
        site: Name of site.
        data_in: Level 1 data.
        params: Site specific parameters.

    Returns:
        None

    Raises:
        RuntimeError:

    Example:
        from level1.quality_control import apply_qc
        apply_qc('site', 'lev1_data', 'params')

    """
    data = data_in.data

    data["quality_flag"] = np.zeros(data["tb"].shape, dtype=np.int32)
    data["quality_flag_status"] = np.zeros(data["tb"].shape, dtype=np.int32)

    if params["flag_status"][3] == 0:
        ind_bit4 = spectral_consistency(data, site, data_in.date)
    ind_bit6 = np.where(data["rain"] == 1)
    ind_bit7 = orbpos(data, params)

    for freq, _ in enumerate(data["frequency"]):
        # Bit 1: Missing TB-value
        if params["flag_status"][0] == 1:
            data["quality_flag_status"][:, freq] = setbit(
                data["quality_flag_status"][:, freq], 0
            )
        else:
            ind = np.where(data["tb"][:, freq] == Fill_Value_Float)
            data["quality_flag"][ind, freq] = setbit(data["quality_flag"][ind, freq], 0)

        # Bit 2: TB threshold (lower range)
        if params["flag_status"][1] == 1:
            data["quality_flag_status"][:, freq] = setbit(
                data["quality_flag_status"][:, freq], 1
            )
        else:
            ind = np.where(data["tb"][:, freq] < params["TB_threshold"][0])
            data["quality_flag"][ind, freq] = setbit(data["quality_flag"][ind, freq], 1)

        # Bit 3: TB threshold (upper range)
        if params["flag_status"][2] == 1:
            data["quality_flag_status"][:, freq] = setbit(
                data["quality_flag_status"][:, freq], 2
            )
        else:
            ind = np.where(data["tb"][:, freq] > params["TB_threshold"][1])
            data["quality_flag"][ind, freq] = setbit(data["quality_flag"][ind, freq], 2)

        # Bit 4: Spectral consistency threshold
        if params["flag_status"][3] == 1:
            data["quality_flag_status"][:, freq] = setbit(
                data["quality_flag_status"][:, freq], 3
            )
        else:
            ind = np.where(ind_bit4[:, freq] == 1)
            data["quality_flag"][ind, freq] = setbit(data["quality_flag"][ind, freq], 3)

        # Bit 5: Receiver sanity
        if params["flag_status"][4] == 1:
            data["quality_flag_status"][:, freq] = setbit(
                data["quality_flag_status"][:, freq], 4
            )
        else:
            ind = np.where(data["status"][:, freq] == 1)
            data["quality_flag"][ind, freq] = setbit(data["quality_flag"][ind, freq], 4)

        # Bit 6: Rain flag
        if params["flag_status"][5] == 1:
            data["quality_flag_status"][:, freq] = setbit(
                data["quality_flag_status"][:, freq], 5
            )
        else:
            data["quality_flag"][ind_bit6, freq] = setbit(
                data["quality_flag"][ind_bit6, freq], 5
            )

        # Bit 7: Solar/Lunar flag
        if params["flag_status"][6] == 1:
            data["quality_flag_status"][:, freq] = setbit(
                data["quality_flag_status"][:, freq], 6
            )
        else:
            data["quality_flag"][ind_bit7, freq] = setbit(
                data["quality_flag"][ind_bit7, freq], 6
            )

        # Bit 8: TB offset threshold
        if params["flag_status"][7] == 1:
            data["quality_flag_status"][:, freq] = setbit(
                data["quality_flag_status"][:, freq], 7
            )
        # else:


def orbpos(data: dict, params: dict) -> np.ndarray:
    """Calculates sun & moon elevation/azimuth angles
    and returns index for observations in the direction of the sun"""

    sun = {}
    sun["azimuth_angle"] = np.zeros(data["time"].shape) * Fill_Value_Float
    sun["elevation_angle"] = np.zeros(data["time"].shape) * Fill_Value_Float
    moon = {}
    moon["azimuth_angle"] = np.zeros(data["time"].shape) * Fill_Value_Float
    moon["elevation_angle"] = np.zeros(data["time"].shape) * Fill_Value_Float

    sol = ephem.Sun()
    lun = ephem.Moon()
    obs_loc = ephem.Observer()

    for ind, time in enumerate(data["time"]):
        obs_loc.lat, obs_loc.lon = str(data["latitude"][ind]), str(
            data["longitude"][ind]
        )
        obs_loc.elevation = data["altitude"][ind]
        obs_loc.date = datetime.datetime.utcfromtimestamp(time).strftime(
            "%Y/%m/%d %H:%M:%S"
        )
        sol.compute(obs_loc)
        sun["elevation_angle"][ind] = np.rad2deg(sol.alt)
        sun["azimuth_angle"][ind] = np.rad2deg(sol.az)
        lun.compute(obs_loc)
        moon["elevation_angle"][ind] = np.rad2deg(lun.alt)
        moon["azimuth_angle"][ind] = np.rad2deg(lun.az)

    sun["rise"], moon["rise"] = data["time"][0], data["time"][0]
    sun["set"], moon["set"] = (
        data["time"][0] + 24.0 * 3600.0,
        data["time"][0] + 24.0 * 3600.0,
    )
    i_sun = np.where(sun["elevation_angle"] > 0.0)[0]
    if len(i_sun) > 0:
        sun["rise"] = data["time"][i_sun[0]]
        sun["set"] = data["time"][i_sun[-1]]
    i_moon = np.where(moon["elevation_angle"] > 0.0)[0]
    if len(i_moon) > 0:
        moon["rise"] = data["time"][i_moon[0]]
        moon["set"] = data["time"][i_moon[-1]]

    flag_ind = np.where(
        (
            (data["elevation_angle"] != Fill_Value_Float)
            & (data["elevation_angle"] <= np.max(sun["elevation_angle"]) + 10.0)
            & (data["time"] >= sun["rise"])
            & (data["time"] <= sun["set"])
            & (data["elevation_angle"] >= sun["elevation_angle"] - params["saf"])
            & (data["elevation_angle"] <= sun["elevation_angle"] + params["saf"])
            & (data["azimuth_angle"] >= sun["azimuth_angle"] - params["saf"])
            & (data["azimuth_angle"] <= sun["azimuth_angle"] + params["saf"])
        )
        | (
            (data["elevation_angle"] <= np.max(moon["elevation_angle"]) + 10.0)
            & (data["time"] >= moon["rise"])
            & (data["time"] <= moon["set"])
            & (data["elevation_angle"] >= moon["elevation_angle"] - params["saf"])
            & (data["elevation_angle"] <= moon["elevation_angle"] + params["saf"])
            & (data["azimuth_angle"] >= moon["azimuth_angle"] - params["saf"])
            & (data["azimuth_angle"] <= moon["azimuth_angle"] + params["saf"])
        )
    )

    return flag_ind


def spectral_consistency(data: dict, site: str, date: str) -> np.ndarray:
    """Applies spectral consistency coefficients for given frequency index,
    writes 2S02 product and returns indices to be flagged"""

    flag_ind = np.zeros(data["tb"].shape, dtype=np.int32)
    abs_diff = ma.masked_all(data["tb"].shape, dtype=np.float32)
    rpg_dat = {}
    rpg_dat["tb_spectrum"] = np.ones(data["tb"].shape) * np.nan
    global_attributes, params = read_yaml_config(site)

    c_list = get_coeff_list(site, "spc")
    if len(c_list) > 0:
        # pylint: disable=unbalanced-tuple-unpacking
        (
            coeff,
            input_scale,
            input_offset,
            output_scale,
            output_offset,
            weights1,
            weights2,
            factor,
        ) = get_mvr_coeff(site, "spc", data["frequency"][:])
        ret_in = retrieval_input(data, coeff)
        ele_ang = 90.0
        ele_coeff = np.where(coeff["AG"] == ele_ang)[0]
        ele_ind = np.where(
            (data["elevation_angle"][:] > ele_ang - 0.5)
            & (data["elevation_angle"][:] < ele_ang + 0.5)
            & (data["pointing_flag"][:] == 0)
        )[0]
        _, freq_ind, coeff_ind = np.intersect1d(
            data["frequency"],
            coeff["AL"],
            assume_unique=False,
            return_indices=True,
        )
        c_w1, c_w2, fac = (
            weights1(data["elevation_angle"][ele_ind]),
            weights2(data["elevation_angle"][ele_ind]),
            factor(data["elevation_angle"][ele_ind]),
        )
        in_sc, in_os = input_scale(data["elevation_angle"][ele_ind]), input_offset(
            data["elevation_angle"][ele_ind]
        )
        op_sc, op_os = output_scale(data["elevation_angle"][ele_ind]), output_offset(
            data["elevation_angle"][ele_ind]
        )

        ret_in[ele_ind, 1:] = (ret_in[ele_ind, 1:] - in_os) * in_sc
        hidden_layer = np.ones((len(ele_ind), c_w1.shape[2] + 1), np.float32)
        hidden_layer[:, 1:] = np.tanh(
            fac[:].reshape((len(ele_ind), 1))
            * np.einsum("ijk,ij->ik", c_w1, ret_in[ele_ind, :])
        )
        rpg_dat["tb_spectrum"][ele_ind, :] = (
            np.tanh(
                fac[:].reshape((len(ele_ind), 1))
                * np.einsum("ijk,ik->ij", c_w2[:, coeff_ind, :], hidden_layer)
            )
            * op_sc[:, coeff_ind]
            + op_os[:, coeff_ind]
        )

        global_attributes["retrieval_elevation_angles"] = str(ele_ang)
        global_attributes["retrieval_type"] = "neural network"
        global_attributes["retrieval_frequencies"] = str(data["frequency"])
        global_attributes["retrieval_description"] = "Neural Network"
        global_attributes["retrieval_auxiliary_input"] = "surface"

        for ifreq, _ in enumerate(data["frequency"]):
            tb_df = pd.DataFrame(
                {"Tb": (data["tb"][:, ifreq] - rpg_dat["tb_spectrum"][:, ifreq])},
                index=pd.to_datetime(data["time"][:], unit="s"),
            )
            tb_mean = tb_df.resample(
                "20min", origin="start", closed="left", label="left", offset="10min"
            ).mean()
            tb_mean = tb_mean.reindex(tb_df.index, method="nearest")

            fact = [5.0, 7.0]  # factor for receiver retrieval uncertainty
            # flag for individual channels based on channel retrieval uncertainty
            flag_ind[
                (
                    np.abs(tb_df["Tb"].values[:] - tb_mean["Tb"].values[:])
                    > coeff["RM"][coeff_ind[ifreq], ele_coeff]
                    * fact[data["receiver"][ifreq] - 1]
                ),
                ifreq,
            ] = 1
            abs_diff[:, ifreq] = np.abs(
                data["tb"][:, ifreq] - rpg_dat["tb_spectrum"][:, ifreq]
            )

    else:
        c_list = get_coeff_list(site, "tbx")
        c_file = nc.Dataset(c_list[0])
        global_attributes["retrieval_elevation_angles"] = str(
            c_file["elevation_predictor"][:]
        )
        global_attributes["retrieval_type"] = c_file.regression_type
        global_attributes["retrieval_frequencies"] = str(c_file["freq"][:])
        global_attributes["retrieval_description"] = c_file.retrieval_version
        global_attributes["retrieval_auxiliary_input"] = c_file.surface_mode

        for ifreq, _ in enumerate(data["frequency"]):
            with nc.Dataset(c_list[ifreq]) as cfile:
                _, freq_ind, coeff_ind = np.intersect1d(
                    data["frequency"],
                    cfile["freq"],
                    assume_unique=False,
                    return_indices=True,
                )
                ele_ind = np.where(
                    (
                        data["elevation_angle"][:]
                        > cfile["elevation_predictand"][:] - 0.5
                    )
                    & (
                        data["elevation_angle"][:]
                        < cfile["elevation_predictand"][:] + 0.5
                    )
                    & (data["pointing_flag"][:] == 0)
                )[0]

                if (ele_ind.size > 0) & (freq_ind.size > 0):
                    rpg_dat["tb_spectrum"][ele_ind, ifreq] = (
                        cfile["offset_mvr"][:]
                        + np.sum(
                            cfile["coefficient_mvr"][coeff_ind].T
                            * np.array(data["tb"])[np.ix_(ele_ind, freq_ind)],
                            axis=1,
                        )
                        + np.sum(
                            cfile["coefficient_mvr"][
                                coeff_ind + (len(data["frequency"]) - 1)
                            ].T
                            * np.array(data["tb"])[np.ix_(ele_ind, freq_ind)] ** 2,
                            axis=1,
                        )
                    )

                    tb_df = pd.DataFrame(
                        {
                            "Tb": (
                                data["tb"][:, ifreq] - rpg_dat["tb_spectrum"][:, ifreq]
                            )
                        },
                        index=pd.to_datetime(data["time"][:], unit="s"),
                    )
                    tb_mean = tb_df.resample(
                        "20min",
                        origin="start",
                        closed="left",
                        label="left",
                        offset="10min",
                    ).mean()
                    tb_mean = tb_mean.reindex(tb_df.index, method="nearest")

                    fact = [2.5, 3.5]  # factor for receiver retrieval uncertainty
                    # flag for individual channels based on retrieval uncertainty
                    flag_ind[
                        ele_ind[
                            (
                                np.abs(
                                    tb_df["Tb"].values[ele_ind]
                                    - tb_mean["Tb"].values[ele_ind]
                                )
                                > cfile["predictand_err"][0]
                                * fact[data["receiver"][ifreq] - 1]
                            )
                        ],
                        ifreq,
                    ] = 1

            abs_diff[:, ifreq] = ma.masked_invalid(
                np.abs(data["tb"][:, ifreq] - rpg_dat["tb_spectrum"][:, ifreq])
            )

    th_rec = [1.0, 2.0]  # threshold for receiver mean absolute difference
    # receiver flag based on mean absolute difference
    for _, rec in enumerate(data["receiver_nb"]):
        flag_ind[
            np.ix_(
                ma.mean(abs_diff[:, data["receiver"] == rec], axis=1) > th_rec[rec - 1],
                data["receiver"] == rec,
            )
        ] = 1

    rpg_dat["tb"] = data["tb"]
    fields = [
        "frequency",
        "receiver_nb",
        "receiver",
        "time",
        "time_bnds",
        "latitude",
        "longitude",
        "azimuth_angle",
        "elevation_angle",
    ]
    for name in fields:
        rpg_dat[name] = data[name][:]

    _del_lev1_att(global_attributes)
    hatpro = rpg_mwr.Rpg(rpg_dat)
    hatpro.data = get_data_attributes(hatpro.data, "2S02")
    data_out_l2 = (
        params["data_out"]
        + "level2/"
        + date.split("-")[0]
        + "/"
        + date.split("-")[1]
        + "/"
        + date.split("-")[2]
        + "/"
    )
    if not os.path.isdir(data_out_l2):
        os.makedirs(data_out_l2)
    output_file = (
        data_out_l2
        + "MWR_2S02_"
        + global_attributes["wigos_station_id"]
        + "_"
        + date.split("-")[0]
        + date.split("-")[1]
        + date.split("-")[2]
        + ".nc"
    )
    rpg_mwr.save_rpg(hatpro, output_file, global_attributes, "2S02")

    return flag_ind


def _del_lev1_att(global_attributes: dict) -> None:
    """Remove lev1 only attributes"""
    att_del = ["ir_instrument", "met_instrument", "_accuracy"]
    att_names = global_attributes.keys()
    for name in list(att_names):
        if any(x in name for x in att_del):
            del global_attributes[name]<|MERGE_RESOLUTION|>--- conflicted
+++ resolved
@@ -8,12 +8,9 @@
 import pandas as pd
 from numpy import ma
 
-<<<<<<< HEAD
 from mwrpy import rpg_mwr
 from mwrpy.level1.lev1_meta_nc import get_data_attributes
 from mwrpy.level1.rpg_bin import RpgBin
-=======
->>>>>>> 2bb1e201
 from mwrpy.level2.get_ret_coeff import get_mvr_coeff
 from mwrpy.level2.write_lev2_nc import retrieval_input
 from mwrpy.utils import get_coeff_list, read_yaml_config, setbit
