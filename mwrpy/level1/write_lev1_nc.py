--- conflicted
+++ resolved
@@ -259,6 +259,7 @@
             ["Data type " + data_type + " not supported for file writing."]
         )
 
+    file_list_hkd = get_file_list(path_to_files, "HKD")
     _append_hkd(file_list_hkd, rpg_bin, data_type, params)
     rpg_bin.data["altitude"] = (
         np.ones(len(rpg_bin.data["time"]), np.float32) * params["altitude"]
@@ -373,25 +374,12 @@
     bls.data["status"] = np.zeros(
         (len(bls.data["time"]), len(params["receiver"])), np.int32
     )
-<<<<<<< HEAD
-
-    for time_ind, time_bls in enumerate(bls.data["time"]):
-        if np.min(np.abs(hkd.data["time"] - time_bls)) <= params["int_time"] * 2:
-            ind_hkd = np.argmin(np.abs(hkd.data["time"] - time_bls))
-            bls.data["status"][time_ind, :] = hkd_sanity_check(
-                np.array([hkd.data["status"][ind_hkd]], np.int32),
-                params,
-                np.array([hkd.data["temp"][ind_hkd, 0:2]], np.int32),
-            )
-
-=======
     time_ind, ind_hkd = _find_closest_ind(
         bls.data["time"], hkd.data["time"], params["int_time"] * 2
     )
     bls.data["status"][time_ind, :] = hkd_sanity_check(
-        hkd.data["status"][ind_hkd], params
-    )
->>>>>>> 1d28a843
+        hkd.data["status"][ind_hkd], params, hkd.data["temp"][ind_hkd, 0:2]
+    )
     bls.data["pointing_flag"] = np.ones(len(bls.data["time"]), np.int32)
     bls.data["liquid_cloud_flag"] = np.ones(len(bls.data["time"]), np.int32) * 2
     bls.data["liquid_cloud_flag_status"] = ma.masked_all(
