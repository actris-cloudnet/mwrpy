"""RpgArray Class"""
import locale
from datetime import datetime, timezone

import netCDF4
import numpy as np

from mwrpy import utils, version
from mwrpy.utils import MetaData


class RpgArray:
    """Stores netCDF4 variables, numpy arrays and scalars as RpgArrays.
    Args:
        variable: The netCDF4 :class:`Variable` instance,
        numpy array (masked or regular), or scalar (float, int).
        name: Name of the variable.
        units_from_user: Units of the variable.
    Attributes:
        name (str): Name of the variable.
        data (ndarray): The actual data.
        data_type (str): 'i4' for integers, 'f4' for floats.
        units (str): The `units_from_user` argument if it is given. Otherwise
            copied from the original netcdf4 variable. Empty if input is just data.
    """

    def __init__(
        self,
        variable: netCDF4.Variable | np.ndarray | float | int,
        name: str,
        units_from_user: str | None = None,
        dimensions: str | None = None,
    ):
        self.variable = variable
        self.name = name
        self.data = self._init_data()
        self.units = self._init_units(units_from_user)
        self.data_type = self._init_data_type()
        self.dimensions = dimensions

    def fetch_attributes(self) -> list:
        """Returns list of user-defined attributes."""

        attributes = []
        for attr in self.__dict__:
            if attr not in ("name", "data", "data_type", "variable", "dimensions"):
                attributes.append(attr)
        return attributes

    def set_attributes(self, attributes: MetaData) -> None:
        """Overwrites existing instance attributes."""

        for key in attributes._fields:  # To iterate namedtuple fields.
            data = getattr(attributes, key)
            if data:
                setattr(self, key, data)

    def _init_data(self) -> np.ndarray:
        if isinstance(self.variable, netCDF4.Variable):
            return self.variable[:]
        if isinstance(self.variable, np.ndarray):
            return self.variable
        if isinstance(self.variable, (int, float)):
            return np.array(self.variable)
        if isinstance(self.variable, str):
            try:
                numeric_value = utils.str_to_numeric(self.variable)
                return np.array(numeric_value)
            except ValueError:
                pass
        raise ValueError(f"Incorrect RpgArray input: {self.variable}")

    def _init_units(self, units_from_user: str | None) -> str:
        if units_from_user is not None:
            return units_from_user
        return getattr(self.variable, "units", "")

    def _init_data_type(self) -> str:
        if self.data.dtype in (np.float32, np.float64):
            return "f4"
        return "i4"

    def __getitem__(self, ind: tuple) -> np.ndarray:
        return self.data[ind]


class Rpg:
    """Base class for RPG MWR."""

    def __init__(self, raw_data: dict):
        self.raw_data = raw_data
        self.data = self._init_data()

    def _init_data(self) -> dict:
        data = {}
        for key in self.raw_data:
            data[key] = RpgArray(self.raw_data[key], key)
        return data

<<<<<<< HEAD

def save_rpg(rpg: Rpg, output_file: str, att: dict, data_type: str, date: str) -> None:
=======
    def _get_date(self):
        # epoch = datetime(1970, 1, 1).timestamp()
        time_median = float(ma.median(self.raw_data["time"]))
        # time_median += epoch
        return datetime.utcfromtimestamp(time_median).strftime("%Y-%m-%d")

    def find_valid_times(self):
        """Sorts timestamps and finds valid times"""
        # sort timestamps
        time = self.data["time"].data[:]
        ind = time.argsort()
        self._screen(ind)

        # remove duplicate timestamps
        time = self.data["time"].data[:]
        _, ind = np.unique(time, return_index=True)
        self._screen(ind)

        # find valid date
        time = self.data["time"].data[:]
        ind = np.zeros(len(time), dtype=int)
        for time_i, time_v in enumerate(time):
            if "-".join(utils.seconds2date(time_v)[:3]) == self.date:
                ind[time_i] = 1
        self._screen(np.where(ind == 1)[0])

    def _screen(self, ind: np.ndarray):
        if len(ind) < 1:
            raise RuntimeError(["Error: no valid data for date: " + self.date])
        n_time = len(self.data["time"].data)
        for _, array in self.data.items():
            data = array.data
            if data.ndim > 0 and data.shape[0] == n_time:
                if data.ndim == 1:
                    screened_data = data[ind]
                else:
                    screened_data = data[ind, :]
                data = screened_data


def save_rpg(rpg: Rpg, output_file: str, att: dict, data_type: str) -> None:
>>>>>>> cc99078f
    """Saves the RPG MWR file."""

    if data_type == "1B01":
        dims = {
            "time": len(rpg.data["time"][:]),
            "frequency": len(rpg.data["tb"][:].T),
            "receiver_nb": len(rpg.data["receiver_nb"][:]),
            "bnds": 2,
            "t_amb_nb": 2,
        }
    elif data_type == "1B11":
        dims = {
            "time": len(rpg.data["time"][:]),
            "ir_wavelength": len(rpg.data["irt"][:].T),
        }
    elif data_type == "1B21":
        dims = {"time": len(rpg.data["time"][:])}
    elif data_type == "1C01":
        if "irt" in rpg.data:
            dims = {
                "time": len(rpg.data["time"][:]),
                "frequency": len(rpg.data["tb"][:].T),
                "receiver_nb": len(rpg.data["receiver_nb"][:]),
                "ir_wavelength": len(rpg.data["irt"][:].T),
                "bnds": 2,
                "t_amb_nb": 2,
            }
        else:
            dims = {
                "time": len(rpg.data["time"][:]),
                "frequency": len(rpg.data["tb"][:].T),
                "receiver_nb": len(rpg.data["receiver_nb"][:]),
                "bnds": 2,
                "t_amb_nb": 2,
            }
    elif data_type in ("2P01", "2P02", "2P03", "2P04", "2P07", "2P08"):
        dims = {
            "time": len(rpg.data["time"][:]),
            "bnds": 2,
            "height": len(rpg.data["height"][:]),
        }
    elif data_type in ("2I01", "2I02"):
        dims = {"time": len(rpg.data["time"][:]), "bnds": 2}
    elif data_type == "2S02":
        dims = {
            "time": len(rpg.data["time"][:]),
            "bnds": 2,
            "receiver_nb": len(rpg.data["receiver_nb"][:]),
            "frequency": len(rpg.data["tb_spectrum"][:].T),
        }
    else:
        raise RuntimeError(
            ["Data type " + data_type + " not supported for file writing."]
        )

    with init_file(output_file, dims, rpg.data, att) as rootgrp:
        setattr(rootgrp, "date", date)


def init_file(
    file_name: str, dimensions: dict, rpg_arrays: dict, att_global: dict
) -> netCDF4.Dataset:
    """Initializes an RPG MWR file for writing.
    Args:
        file_name: File name to be generated.
        dimensions: Dictionary containing dimension for this file.
        rpg_arrays: Dictionary containing :class:`RpgArray` instances.
        att_global: Dictionary containing site specific global attributes
    """

    nc_file = netCDF4.Dataset(file_name, "w", format="NETCDF4_CLASSIC")
    for key, dimension in dimensions.items():
        nc_file.createDimension(key, dimension)
    _write_vars2nc(nc_file, rpg_arrays)
    _add_standard_global_attributes(nc_file, att_global)
    return nc_file


def _get_dimensions(nc_file: netCDF4.Dataset, data: np.ndarray) -> tuple:
    """Finds correct dimensions for a variable."""

    if utils.isscalar(data):
        return ()
    variable_size = ()
    file_dims = nc_file.dimensions
    array_dims = data.shape
    for length in array_dims:
        dim = [key for key in file_dims.keys() if file_dims[key].size == length][0]
        variable_size = variable_size + (dim,)
    return variable_size


def _write_vars2nc(nc_file: netCDF4.Dataset, mwr_variables: dict) -> None:
    """Iterates over RPG instances and write to netCDF file."""

    for obj in mwr_variables.values():
        if obj.data_type == "f4":
            fill_value = -999.0
        else:
            fill_value = -99

        size = obj.dimensions or _get_dimensions(nc_file, obj.data)
        if obj.name == "time_bnds":
            size = ("time", "bnds")
        if obj.name == "receiver_nb":
            size = "receiver_nb"
        if obj.name == "irt":
            size = ("time", "ir_wavelength")
        if obj.name == "ir_wavelength":
            size = "ir_wavelength"
        if obj.name == "t_amb":
            size = ("time", "t_amb_nb")
        nc_variable = nc_file.createVariable(
            obj.name, obj.data_type, size, zlib=True, fill_value=fill_value
        )
        nc_variable[:] = obj.data
        for attr in obj.fetch_attributes():
            setattr(nc_variable, attr, getattr(obj, attr))


def _add_standard_global_attributes(nc_file: netCDF4.Dataset, att_global) -> None:
    nc_file.mwrpy_version = version.__version__
    locale.setlocale(locale.LC_TIME, "en_US.UTF-8")
    nc_file.processed = (
        datetime.now(tz=timezone.utc).strftime("%d %b %Y %H:%M:%S") + " UTC"
    )
    for name, value in att_global.items():
        if value is None:
            value = ""
        setattr(nc_file, name, value)<|MERGE_RESOLUTION|>--- conflicted
+++ resolved
@@ -1,9 +1,9 @@
 """RpgArray Class"""
-import locale
 from datetime import datetime, timezone
 
 import netCDF4
 import numpy as np
+from numpy import ma
 
 from mwrpy import utils, version
 from mwrpy.utils import MetaData
@@ -89,6 +89,7 @@
 
     def __init__(self, raw_data: dict):
         self.raw_data = raw_data
+        self.date = self._get_date()
         self.data = self._init_data()
 
     def _init_data(self) -> dict:
@@ -97,10 +98,6 @@
             data[key] = RpgArray(self.raw_data[key], key)
         return data
 
-<<<<<<< HEAD
-
-def save_rpg(rpg: Rpg, output_file: str, att: dict, data_type: str, date: str) -> None:
-=======
     def _get_date(self):
         # epoch = datetime(1970, 1, 1).timestamp()
         time_median = float(ma.median(self.raw_data["time"]))
@@ -142,7 +139,6 @@
 
 
 def save_rpg(rpg: Rpg, output_file: str, att: dict, data_type: str) -> None:
->>>>>>> cc99078f
     """Saves the RPG MWR file."""
 
     if data_type == "1B01":
@@ -199,7 +195,7 @@
         )
 
     with init_file(output_file, dims, rpg.data, att) as rootgrp:
-        setattr(rootgrp, "date", date)
+        setattr(rootgrp, "date", rpg.date)
 
 
 def init_file(
@@ -265,7 +261,6 @@
 
 def _add_standard_global_attributes(nc_file: netCDF4.Dataset, att_global) -> None:
     nc_file.mwrpy_version = version.__version__
-    locale.setlocale(locale.LC_TIME, "en_US.UTF-8")
     nc_file.processed = (
         datetime.now(tz=timezone.utc).strftime("%d %b %Y %H:%M:%S") + " UTC"
     )
