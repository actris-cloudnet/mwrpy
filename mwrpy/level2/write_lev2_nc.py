"""Module for writing Level 2 netCDF files"""
from datetime import datetime

import netCDF4 as nc
import numpy as np
import pytz
from numpy import ma
from timezonefinder import TimezoneFinder

from mwrpy import rpg_mwr, utils
from mwrpy.atmos import eq_pot_tem, pot_tem, rel_hum
from mwrpy.level2.get_ret_coeff import get_mvr_coeff
from mwrpy.level2.lev2_meta_nc import get_data_attributes
from mwrpy.level2.lwp_offset import correct_lwp_offset
from mwrpy.utils import (
    add_time_bounds,
    get_ret_ang,
    get_ret_freq,
    interpol_2d,
    interpolate_2d,
)

Fill_Value_Float = -999.0
Fill_Value_Int = -99


class MissingInputData(Exception):
    pass


def lev2_to_nc(
    data_type: str,
    lev1_file: str,
    output_file: str,
    site: str | None = None,
    temp_file: str | None = None,
    hum_file: str | None = None,
    coeff_files: list | None = None,
):
    """This function reads Level 1 files,
    applies retrieval coefficients for Level 2 products
    and writes it into a netCDF file.

    Args:
        site: Name of site.
        data_type: Data type of the netCDF file.
        lev1_file: Path of Level 1 file.
        output_file: Name of output file.
        temp_file: Name of temperature product file.
        hum_file: Name of humidity product file.
        coeff_files: List of coefficient files.

    """

    if data_type not in (
        "2P01",
        "2P02",
        "2P03",
        "2P04",
        "2P07",
        "2P08",
        "2I01",
        "2I02",
    ):
        raise ValueError(f"Data type {data_type} not recognised")

    global_attributes = utils.read_config(site, "global_specs")
    params = utils.read_config(site, "params")

    with nc.Dataset(lev1_file) as lev1:
        params["altitude"] = np.median(lev1.variables["altitude"][:])

        rpg_dat, coeff, index = get_products(
            site,
            lev1,
            data_type,
            params,
            coeff_files=coeff_files,
            temp_file=temp_file,
            hum_file=hum_file,
        )
        _combine_lev1(lev1, rpg_dat, index, data_type, params)
        _add_att(global_attributes, coeff)
        hatpro = rpg_mwr.Rpg(rpg_dat)
        hatpro.data = get_data_attributes(hatpro.data, data_type)
        rpg_mwr.save_rpg(hatpro, output_file, global_attributes, data_type)


def get_products(
    site: str | None,
    lev1: nc.Dataset,
    data_type: str,
    params: dict,
    coeff_files: list | None,
    temp_file: str | None = None,
    hum_file: str | None = None,
) -> tuple[dict, dict, np.ndarray]:
    """Derive specified Level 2 products."""

    rpg_dat, coeff, index = {}, {}, np.empty(0)

    if data_type in ("2I01", "2I02"):
        product = "lwp" if data_type == "2I01" else "iwv"

        coeff = get_mvr_coeff(site, product, lev1["frequency"][:], coeff_files)
        if coeff[0]["RT"] < 2:
            coeff, offset, lin, quad = get_mvr_coeff(
                site, product, lev1["frequency"][:], coeff_files
            )
        else:
            # pylint: disable-next=unbalanced-tuple-unpacking
            (
                coeff,
                input_scale,
                input_offset,
                output_scale,
                output_offset,
                weights1,
                weights2,
                factor,
            ) = get_mvr_coeff(site, product, lev1["frequency"][:], coeff_files)
        ret_in = retrieval_input(lev1, coeff)

        index = np.where(lev1["pointing_flag"][:] == 0)[0]  # type: ignore
        if len(index) == 0:
            raise MissingInputData(
                f"No suitable data found for processing for data type: {data_type}"
            )

        coeff["retrieval_elevation_angles"] = str(
            np.sort(np.unique(ele_retrieval(lev1["elevation_angle"][index], coeff)))
        )
        coeff["retrieval_frequencies"] = str(np.sort(np.unique(coeff["FR"])))

        if coeff["RT"] < 2:
            coeff_offset = offset(lev1["elevation_angle"][index])
            coeff_lin = lin(lev1["elevation_angle"][index])
            coeff_quad = quad(lev1["elevation_angle"][index])
            tmp_product = (
                coeff_offset[:]
                + np.einsum("ij,ij->i", ret_in[index, :], coeff_lin)
                + np.einsum("ij,ij->i", ret_in[index, :] ** 2, coeff_quad)
            )

        else:
            c_w1, c_w2, fac = (
                weights1(lev1["elevation_angle"][index]),
                weights2(lev1["elevation_angle"][index]),
                factor(lev1["elevation_angle"][index]),
            )
            in_sc, in_os = input_scale(lev1["elevation_angle"][index]), input_offset(
                lev1["elevation_angle"][index]
            )
            op_sc, op_os = output_scale(lev1["elevation_angle"][index]), output_offset(
                lev1["elevation_angle"][index]
            )

            ret_in[index, 1:] = (ret_in[index, 1:] - in_os[:, :]) * in_sc[:, :]
            hidden_layer = np.ones((len(index), c_w1.shape[2] + 1), np.float32)
            hidden_layer[:, 1:] = np.tanh(
                fac[:] * np.einsum("ijk,ij->ik", c_w1, ret_in[index, :])
            )
            tmp_product = np.squeeze(
                np.tanh(
                    fac[:]
                    * np.einsum("ij,ij->i", hidden_layer, c_w2).reshape((len(index), 1))
                )
                * op_sc
                + op_os
            )

        index_ret = np.where(
            np.any(
                np.abs(
                    (
                        np.ones((len(lev1["elevation_angle"][index]), len(coeff["AG"])))
                        * coeff["AG"]
                    )
                    - np.transpose(
                        np.ones((len(coeff["AG"]), len(lev1["elevation_angle"][index])))
                        * lev1["elevation_angle"][index]
                    )  # type: ignore
                )
                < 0.5,
                axis=1,
            )
        )[
            0
        ]  # type: ignore
        ret_product = np.ones(len(index), np.float32) * Fill_Value_Float
        ret_product[index_ret] = tmp_product[index_ret]

        if product == "lwp":
            freq_31 = np.where(np.round(lev1["frequency"][:], 1) == 31.4)[0]
            if len(freq_31) != 1:
                rpg_dat["lwp"], rpg_dat["lwp_offset"] = (
                    ret_product,
                    np.ones(len(index)) * Fill_Value_Float,
                )
            else:
                rpg_dat["lwp"], rpg_dat["lwp_offset"] = correct_lwp_offset(
                    lev1.variables, ret_product, index
                )
        else:
            rpg_dat["iwv"] = ret_product

    elif data_type in ("2P01", "2P03"):
        if data_type == "2P01":
            product, ret = "temperature", "tpt"
        else:
            product, ret = "absolute_humidity", "hpt"

        coeff = get_mvr_coeff(site, ret, lev1["frequency"][:], coeff_files)
        if coeff[0]["RT"] < 2:
            coeff, offset, lin, quad = get_mvr_coeff(
                site, ret, lev1["frequency"][:], coeff_files
            )
        else:
            # pylint: disable-next=unbalanced-tuple-unpacking
            (
                coeff,
                input_scale,
                input_offset,
                output_scale,
                output_offset,
                weights1,
                weights2,
                factor,
            ) = get_mvr_coeff(site, ret, lev1["frequency"][:], coeff_files)

        ret_in = retrieval_input(lev1, coeff)

        index = np.where(lev1["pointing_flag"][:] == 0)[0]  # type: ignore
        if len(index) == 0:
            raise MissingInputData(
                f"No suitable data found for processing for data type: {data_type}"
            )
        coeff["retrieval_elevation_angles"] = str(
            np.sort(np.unique(ele_retrieval(lev1["elevation_angle"][index], coeff)))
        )
        coeff["retrieval_frequencies"] = str(np.sort(np.unique(coeff["FR"])))

        rpg_dat["height"] = coeff["AL"][:] + params["altitude"]

        if coeff["RT"] < 2:
            coeff_offset = offset(lev1["elevation_angle"][index])
            coeff_lin = lin(lev1["elevation_angle"][index])
            coeff_quad = quad(lev1["elevation_angle"][index])
            # import pdb
            # pdb.set_trace()
            tmp_dat = (
                coeff_offset
                + np.einsum("ijk,ik->ij", coeff_lin, ret_in[index, :])
                + np.einsum("ijk,ik->ij", coeff_quad, ret_in[index, :] ** 2)
            )
            if (coeff["RT"] == 1) & (data_type == "2P03"):
                tmp_dat[:, :] = tmp_dat[:, :] / 1000.0

        else:
            c_w1, c_w2, fac = (
                weights1(lev1["elevation_angle"][index]),
                weights2(lev1["elevation_angle"][index]),
                factor(lev1["elevation_angle"][index]),
            )
            in_sc, in_os = input_scale(lev1["elevation_angle"][index]), input_offset(
                lev1["elevation_angle"][index]
            )
            op_sc, op_os = output_scale(lev1["elevation_angle"][index]), output_offset(
                lev1["elevation_angle"][index]
            )

            ret_in[index, 1:] = (ret_in[index, 1:] - in_os) * in_sc
            hidden_layer = np.ones((len(index), c_w1.shape[2] + 1), np.float32)
            hidden_layer[:, 1:] = np.tanh(
                fac[:].reshape((len(index), 1))
                * np.einsum("ijk,ij->ik", c_w1, ret_in[index, :])
            )
            tmp_dat = (
                np.tanh(
                    fac[:].reshape((len(index), 1))
                    * np.einsum("ijk,ik->ij", c_w2, hidden_layer)
                )
                * op_sc
                + op_os
            )
            if product == "absolute_humidity":
                tmp_dat = tmp_dat / 1000.0

        index_ret = np.where(
            np.any(
                np.abs(
                    (
                        np.ones((len(lev1["elevation_angle"][index]), len(coeff["AG"])))
                        * coeff["AG"]
                    )
                    - np.transpose(
                        np.ones((len(coeff["AG"]), len(lev1["elevation_angle"][index])))
                        * lev1["elevation_angle"][index]
                    )
                )
                < 0.5,
                axis=1,
            )
        )[
            0
        ]  # type: ignore
        rpg_dat[product] = (
            np.ones((len(index), len(rpg_dat["height"])), np.float32) * Fill_Value_Float
        )
        rpg_dat[product][index_ret, :] = tmp_dat[index_ret, :]

    elif data_type == "2P02":
        coeff = get_mvr_coeff(site, "tpb", lev1["frequency"][:], coeff_files)
        if coeff[0]["RT"] < 2:
            coeff, offset, lin, quad = get_mvr_coeff(
                site, "tpb", lev1["frequency"][:], coeff_files
            )
        else:
            # pylint: disable-next=unbalanced-tuple-unpacking
            coeff, _, _, _, _, _, _, _ = get_mvr_coeff(
                site, "tpb", lev1["frequency"][:], coeff_files
            )

        coeff["AG"] = np.sort(coeff["AG"])
        _, freq_ind, _ = np.intersect1d(
            lev1["frequency"][:],
            coeff["FR"],
            assume_unique=False,
            return_indices=True,
        )
        _, freq_bl, _ = np.intersect1d(
            coeff["FR"], coeff["FR_BL"], assume_unique=False, return_indices=True
        )
        coeff["retrieval_frequencies"] = str(np.sort(np.unique(coeff["FR"])))

        ix0 = np.where(
            (lev1["elevation_angle"][:] > coeff["AG"][0] - 0.5)
            & (lev1["elevation_angle"][:] < coeff["AG"][0] + 0.5)
            & (lev1["pointing_flag"][:] == 1)
            & (np.arange(len(lev1["time"])) + len(coeff["AG"]) < len(lev1["time"]))
        )[0]
        ibl, tb = (
            np.empty([0, len(coeff["AG"])], np.int32),
            np.ones((len(freq_ind), len(coeff["AG"]), 0), np.float32)
            * Fill_Value_Float,
        )

        for ix0v in ix0:
            ix1v = ix0v + len(coeff["AG"])

            if (ix1v < len(lev1["time"])) & (
                np.allclose(
<<<<<<< HEAD
                    lev1["elevation_angle"][ix0v : ix0v + len(coeff["AG"])],
=======
                    elevation_angle[ix0v:ix1v],
>>>>>>> 27b48e15
                    coeff["AG"],
                    atol=0.5,
                )
            ):
                ibl = np.append(ibl, [np.array(range(ix0v, ix1v))], axis=0)
                tb = np.concatenate(
                    (
                        tb,
                        np.expand_dims(lev1["tb"][ix0v:ix1v, freq_ind].T, 2),
                    ),
                    axis=2,
                )

        if len(ibl) == 0:
            raise MissingInputData(
                f"No suitable data found for processing for data type: {data_type}"
            )

        index = ibl[:, -1]  # type: ignore
        rpg_dat["height"] = coeff["AL"][:] + params["altitude"]

        if coeff["RT"] < 2:
            tb_alg: np.ndarray = np.array([])
            if len(freq_ind) - len(freq_bl) > 0:
                tb_alg = np.squeeze(tb[0 : len(freq_ind) - len(freq_bl), 0, :])
            for ifq, _ in enumerate(coeff["FR_BL"]):
                if len(tb_alg) == 0:
                    tb_alg = np.squeeze(tb[freq_bl[ifq], :, :])
                else:
                    tb_alg = np.append(
                        tb_alg, np.squeeze(tb[freq_bl[ifq], :, :]), axis=0
                    )

            rpg_dat["temperature"] = offset(0) + np.einsum("kj,ji->ik", lin(0), tb_alg)

        else:
            ret_in = retrieval_input(lev1, coeff)
            ret_array = np.reshape(
                tb, (len(coeff["AG"]) * len(freq_ind), len(ibl)), "F"
            )
            ret_array = np.concatenate((np.ones((1, len(ibl)), np.float32), ret_array))
            for i_add in range(ret_in.shape[1] - len(coeff["FR"]) - 1, 0, -1):
                ibl_ind = ibl[:, 0]
                ret_ind = ret_in[ibl_ind, -i_add]
                xx = np.array([ret_ind])
                ret_array = np.concatenate((ret_array, xx))

            ret_array[1:, :] = (
                ret_array[1:, :] - coeff["input_offset"][:, np.newaxis]
            ) * coeff["input_scale"][:, np.newaxis]
            hidden_layer = np.tanh(
                coeff["NP"][:] * np.einsum("ij,ik->kj", coeff["W1"], ret_array)
            )
            hidden_layer = np.concatenate(
                (np.ones((len(ibl), 1), np.float32), hidden_layer), axis=1
            )
            rpg_dat["temperature"] = np.transpose(
                np.tanh(
                    coeff["NP"][:] * np.einsum("ij,kj->ik", coeff["W2"], hidden_layer)
                )
                * coeff["output_scale"][:, np.newaxis]
                + coeff["output_offset"][:, np.newaxis]
            )

    elif data_type in ("2P04", "2P07", "2P08"):
        assert temp_file is not None
        assert hum_file is not None
        tem_dat, tem_freq, tem_ang = load_product(temp_file)
        hum_dat, hum_freq, hum_ang = load_product(hum_file)

        coeff, index = {}, np.empty(0, np.int32)
        coeff["retrieval_frequencies"] = str(
            np.unique(np.sort(np.concatenate([tem_freq, hum_freq])))
        )
        coeff["retrieval_elevation_angles"] = str(
            np.unique(np.sort(np.concatenate([tem_ang, hum_ang])))
        )
        coeff["retrieval_description"] = (
            "derived product from: " + temp_file + ", " + hum_file
        )
        coeff["dependencies"] = temp_file + ", " + hum_file
        if len(hum_dat.variables["height"][:]) == len(tem_dat.variables["height"][:]):
            hum_int = interpol_2d(
                hum_dat.variables["time"][:],
                hum_dat.variables["absolute_humidity"][:, :],
                tem_dat.variables["time"][:],
            )
        else:
            hum_int = interpolate_2d(
                hum_dat.variables["time"][:],
                hum_dat.variables["height"][:],
                hum_dat.variables["absolute_humidity"][:, :],
                tem_dat.variables["time"][:],
                tem_dat.variables["height"][:],
            )

        rpg_dat["height"] = tem_dat.variables["height"][:]
        pres = np.interp(
            tem_dat.variables["time"][:], lev1["time"][:], lev1["air_pressure"][:]
        )
        if data_type == "2P04":
            rpg_dat["relative_humidity"] = rel_hum(
                tem_dat.variables["temperature"][:, :], hum_int
            )
        if data_type == "2P07":
            rpg_dat["potential_temperature"] = pot_tem(
                tem_dat.variables["temperature"][:, :],
                hum_int,
                pres,
                rpg_dat["height"],
            )
        if data_type == "2P08":
            rpg_dat["equivalent_potential_temperature"] = eq_pot_tem(
                tem_dat.variables["temperature"][:, :],
                hum_int,
                pres,
                rpg_dat["height"],
            )

        _combine_lev1(
            tem_dat,
            rpg_dat,
            np.arange(len(tem_dat.variables["time"][:])),
            data_type,
            params,
        )
    return rpg_dat, coeff, index


def _combine_lev1(
    lev1: nc.Dataset,
    rpg_dat: dict,
    index: np.ndarray,
    data_type: str,
    params: dict,
) -> None:
    """add level1 data"""
    lev1_vars = [
        "time",
        "time_bnds",
        "azimuth_angle",
        "elevation_angle",
        "zenith_angle",
        "altitude",
        "latitude",
        "longitude",
    ]
    if index.any():
        for ivars in lev1_vars:
            if ivars not in lev1.variables:
                continue
            if (ivars == "time_bnds") & (data_type == "2P02"):
                rpg_dat[ivars] = add_time_bounds(
                    lev1["time"][index], params["scan_time"]
                )
            elif (ivars == "time_bnds") & (data_type in ("2P04", "2P07", "2P08")):
                rpg_dat[ivars] = np.ones(lev1[ivars].shape, np.int32) * Fill_Value_Int
            else:
                try:
                    rpg_dat[ivars] = lev1[ivars][index]
                except IndexError:
                    rpg_dat[ivars] = lev1[ivars][:]


def _add_att(global_attributes: dict, coeff: dict) -> None:
    """Add retrieval and calibration attributes"""
    fields = [
        "retrieval_type",
        "retrieval_elevation_angles",
        "retrieval_frequencies",
        "retrieval_auxiliary_input",
        "retrieval_description",
    ]
    for name in fields:
        if name in coeff:
            global_attributes[name] = coeff[name]
        else:
            global_attributes[name] = ""

    # remove lev1 only attributes
    att_del = ["ir_instrument", "met_instrument", "_accuracy"]
    att_names = global_attributes.keys()
    for name in list(att_names):
        if any(x in name for x in att_del):
            del global_attributes[name]


def load_product(filename: str):
    """Load existing lev2 file for deriving other products"""
    file = nc.Dataset(filename)
    ret_freq = get_ret_freq(filename)
    ret_ang = get_ret_ang(filename)
    return file, ret_freq, ret_ang


<<<<<<< HEAD
def _test_bl_scan(site: str, lev1: nc.Dataset) -> bool:
    """Check for existing BL scans in lev1 data"""

    bl_scan = True
    coeff_file = get_coeff_list(site, "tpb")
    if len(coeff_file) > 0:
        coeff = get_mvr_coeff(site, "tpb", lev1["frequency"][:])
        bl_ind = np.where(
            (lev1["elevation_angle"][:] > coeff[0]["AG"][0] - 0.5)
            & (lev1["elevation_angle"][:] < coeff[0]["AG"][0] + 0.5)
            & (lev1["pointing_flag"][:] == 1)
        )[0]
        if len(bl_ind) == 0:
            bl_scan = False
    else:
        bl_scan = False
    return bl_scan


=======
>>>>>>> 27b48e15
def ele_retrieval(ele_obs: np.ndarray, coeff: dict) -> np.ndarray:
    """Extracts elevation angles used in retrieval"""
    ele_ret = coeff["AG"]
    if ele_ret.shape == ():
        ele_ret = np.array([ele_ret])
    return np.array([ele_ret[(np.abs(ele_ret - v)).argmin()] for v in ele_obs])


def retrieval_input(lev1: dict | nc.Dataset, coeff: dict) -> np.ndarray:
    """Get retrieval input"""

    time_median = ma.median(lev1["time"][:])

    _, freq_ind, _ = np.intersect1d(
        lev1["frequency"][:],
        coeff["FR"][:],
        assume_unique=False,
        return_indices=True,
    )
    bias = np.ones((len(lev1["time"][:]), 1), np.float32)

    latitude = float(ma.median(lev1["latitude"][:]))
    longitude = float(ma.median(lev1["longitude"][:]))

    if coeff["RT"] == Fill_Value_Int:
        ret_in = lev1["tb"][:, :]
    elif coeff["RT"] in (0, 1):
        ret_in = lev1["tb"][:, freq_ind]
    else:
        ret_in = np.concatenate((bias, lev1["tb"][:, freq_ind]), axis=1)

        _data = coeff.get("TS")
        assert _data is not None and len(_data) > 0
        if _data[0] == 1:
            ret_in = np.concatenate(
                (
                    ret_in,
                    np.reshape(lev1["air_temperature"][:], (len(lev1["time"][:]), 1)),
                ),
                axis=1,
            )
        _data = coeff.get("HS")
        assert _data is not None and len(_data) > 0
        if _data[0] == 1:
            ret_in = np.concatenate(
                (
                    ret_in,
                    np.reshape(lev1["relative_humidity"][:], (len(lev1["time"][:]), 1)),
                ),
                axis=1,
            )
        _data = coeff.get("PS")
        assert _data is not None and len(_data) > 0
        if _data[0] == 1:
            ret_in = np.concatenate(
                (
                    ret_in,
                    np.reshape(lev1["air_pressure"][:], (len(lev1["time"][:]), 1)),
                ),
                axis=1,
            )
        if coeff.get("ZS") == 1:
            ret_in = np.concatenate((ret_in, lev1["irt"][:, :]), axis=1)
        if coeff.get("IR") == 1:
            ret_in = np.concatenate((ret_in, lev1["irt"][:, :]), axis=1)
        if coeff.get("I1") == 1:
            ret_in = np.concatenate(
                (
                    ret_in,
                    np.reshape(lev1["irt"][:, 0], (len(lev1["time"][:]), 1)),
                ),
                axis=1,
            )
        if coeff.get("I2") == 1:
            ret_in = np.concatenate(
                (
                    ret_in,
                    np.reshape(lev1["irt"][:, 1], (len(lev1["time"][:]), 1)),
                ),
                axis=1,
            )
        if coeff.get("DY") == 1:
            doy = np.ones((len(lev1["time"][:]), 2), np.float32) * Fill_Value_Float
            tf = TimezoneFinder()
            timezone_str = tf.timezone_at(
                lng=longitude,
                lat=latitude,
            )
            assert timezone_str is not None
            timezone = pytz.timezone(timezone_str)
            dtime = datetime.fromtimestamp(time_median, timezone)
            dyear = datetime(dtime.year, 12, 31, 0, 0).timetuple().tm_yday
            doy[:, 0] = np.cos(
                datetime.fromtimestamp(time_median).timetuple().tm_yday
                / dyear
                * 2
                * np.pi
            )
            doy[:, 1] = np.sin(
                datetime.fromtimestamp(time_median).timetuple().tm_yday
                / dyear
                * 2
                * np.pi
            )
            ret_in = np.concatenate((ret_in, doy), axis=1)
        if coeff.get("SU") == 1:
            sun = np.ones((len(lev1["time"][:]), 2), np.float32) * Fill_Value_Float
            tf = TimezoneFinder()
            timezone_str = tf.timezone_at(
                lng=longitude,
                lat=latitude,
            )
            assert timezone_str is not None
            timezone = pytz.timezone(timezone_str)
            dtime = datetime.fromtimestamp(time_median, timezone)
            sun[:, 0] = np.cos(
                (dtime.hour + dtime.minute / 60 + dtime.second / 3600) / 24 * 2 * np.pi
            )
            sun[:, 1] = np.sin(
                (dtime.hour + dtime.minute / 60 + dtime.second / 3600) / 24 * 2 * np.pi
            )
            ret_in = np.concatenate((ret_in, sun), axis=1)

    return ret_in


def decimal_hour2unix(date: list, time: np.ndarray) -> np.ndarray | int:
    unix_timestamp = np.datetime64("-".join(date)).astype("datetime64[s]").astype("int")
    return (time * 60 * 60 + unix_timestamp).astype(int)<|MERGE_RESOLUTION|>--- conflicted
+++ resolved
@@ -7,7 +7,7 @@
 from numpy import ma
 from timezonefinder import TimezoneFinder
 
-from mwrpy import rpg_mwr, utils
+from mwrpy import rpg_mwr
 from mwrpy.atmos import eq_pot_tem, pot_tem, rel_hum
 from mwrpy.level2.get_ret_coeff import get_mvr_coeff
 from mwrpy.level2.lev2_meta_nc import get_data_attributes
@@ -18,6 +18,7 @@
     get_ret_freq,
     interpol_2d,
     interpolate_2d,
+    read_config,
 )
 
 Fill_Value_Float = -999.0
@@ -64,8 +65,8 @@
     ):
         raise ValueError(f"Data type {data_type} not recognised")
 
-    global_attributes = utils.read_config(site, "global_specs")
-    params = utils.read_config(site, "params")
+    global_attributes = read_config(site, "global_specs")
+    params = read_config(site, "params")
 
     with nc.Dataset(lev1_file) as lev1:
         params["altitude"] = np.median(lev1.variables["altitude"][:])
@@ -96,6 +97,11 @@
     hum_file: str | None = None,
 ) -> tuple[dict, dict, np.ndarray]:
     """Derive specified Level 2 products."""
+
+    if "elevation_angle" in lev1.variables:
+        elevation_angle = lev1["elevation_angle"][:]
+    else:
+        elevation_angle = 90 - lev1["zenith_angle"][:]
 
     rpg_dat, coeff, index = {}, {}, np.empty(0)
 
@@ -121,21 +127,36 @@
             ) = get_mvr_coeff(site, product, lev1["frequency"][:], coeff_files)
         ret_in = retrieval_input(lev1, coeff)
 
-        index = np.where(lev1["pointing_flag"][:] == 0)[0]  # type: ignore
+        index = np.where(
+            (lev1["pointing_flag"][:] == 0)
+            & np.any(
+                np.abs(
+                    (np.ones((len(elevation_angle[:]), len(coeff["AG"]))) * coeff["AG"])
+                    - np.transpose(
+                        np.ones((len(coeff["AG"]), len(elevation_angle[:])))
+                        * elevation_angle[:]
+                    )
+                )
+                < 0.5,
+                axis=1,
+            )
+        )[
+            0
+        ]  # type: ignore
         if len(index) == 0:
             raise MissingInputData(
                 f"No suitable data found for processing for data type: {data_type}"
             )
 
         coeff["retrieval_elevation_angles"] = str(
-            np.sort(np.unique(ele_retrieval(lev1["elevation_angle"][index], coeff)))
+            np.sort(np.unique(ele_retrieval(elevation_angle[index], coeff)))
         )
         coeff["retrieval_frequencies"] = str(np.sort(np.unique(coeff["FR"])))
 
         if coeff["RT"] < 2:
-            coeff_offset = offset(lev1["elevation_angle"][index])
-            coeff_lin = lin(lev1["elevation_angle"][index])
-            coeff_quad = quad(lev1["elevation_angle"][index])
+            coeff_offset = offset(elevation_angle[index])
+            coeff_lin = lin(elevation_angle[index])
+            coeff_quad = quad(elevation_angle[index])
             tmp_product = (
                 coeff_offset[:]
                 + np.einsum("ij,ij->i", ret_in[index, :], coeff_lin)
@@ -144,15 +165,15 @@
 
         else:
             c_w1, c_w2, fac = (
-                weights1(lev1["elevation_angle"][index]),
-                weights2(lev1["elevation_angle"][index]),
-                factor(lev1["elevation_angle"][index]),
-            )
-            in_sc, in_os = input_scale(lev1["elevation_angle"][index]), input_offset(
-                lev1["elevation_angle"][index]
-            )
-            op_sc, op_os = output_scale(lev1["elevation_angle"][index]), output_offset(
-                lev1["elevation_angle"][index]
+                weights1(elevation_angle[index]),
+                weights2(elevation_angle[index]),
+                factor(elevation_angle[index]),
+            )
+            in_sc, in_os = input_scale(elevation_angle[index]), input_offset(
+                elevation_angle[index]
+            )
+            op_sc, op_os = output_scale(elevation_angle[index]), output_offset(
+                elevation_angle[index]
             )
 
             ret_in[index, 1:] = (ret_in[index, 1:] - in_os[:, :]) * in_sc[:, :]
@@ -169,40 +190,19 @@
                 + op_os
             )
 
-        index_ret = np.where(
-            np.any(
-                np.abs(
-                    (
-                        np.ones((len(lev1["elevation_angle"][index]), len(coeff["AG"])))
-                        * coeff["AG"]
-                    )
-                    - np.transpose(
-                        np.ones((len(coeff["AG"]), len(lev1["elevation_angle"][index])))
-                        * lev1["elevation_angle"][index]
-                    )  # type: ignore
-                )
-                < 0.5,
-                axis=1,
-            )
-        )[
-            0
-        ]  # type: ignore
-        ret_product = np.ones(len(index), np.float32) * Fill_Value_Float
-        ret_product[index_ret] = tmp_product[index_ret]
-
         if product == "lwp":
             freq_31 = np.where(np.round(lev1["frequency"][:], 1) == 31.4)[0]
             if len(freq_31) != 1:
                 rpg_dat["lwp"], rpg_dat["lwp_offset"] = (
-                    ret_product,
+                    tmp_product,
                     np.ones(len(index)) * Fill_Value_Float,
                 )
             else:
                 rpg_dat["lwp"], rpg_dat["lwp_offset"] = correct_lwp_offset(
-                    lev1.variables, ret_product, index
-                )
-        else:
-            rpg_dat["iwv"] = ret_product
+                    lev1.variables, tmp_product, index
+                )
+        else:
+            rpg_dat["iwv"] = tmp_product
 
     elif data_type in ("2P01", "2P03"):
         if data_type == "2P01":
@@ -230,43 +230,56 @@
 
         ret_in = retrieval_input(lev1, coeff)
 
-        index = np.where(lev1["pointing_flag"][:] == 0)[0]  # type: ignore
+        index = np.where(
+            (lev1["pointing_flag"][:] == 0)
+            & np.any(
+                np.abs(
+                    (np.ones((len(elevation_angle[:]), len(coeff["AG"]))) * coeff["AG"])
+                    - np.transpose(
+                        np.ones((len(coeff["AG"]), len(elevation_angle[:])))
+                        * elevation_angle[:]
+                    )
+                )
+                < 0.5,
+                axis=1,
+            )
+        )[
+            0
+        ]  # type: ignore
         if len(index) == 0:
             raise MissingInputData(
                 f"No suitable data found for processing for data type: {data_type}"
             )
         coeff["retrieval_elevation_angles"] = str(
-            np.sort(np.unique(ele_retrieval(lev1["elevation_angle"][index], coeff)))
+            np.sort(np.unique(ele_retrieval(elevation_angle[index], coeff)))
         )
         coeff["retrieval_frequencies"] = str(np.sort(np.unique(coeff["FR"])))
 
         rpg_dat["height"] = coeff["AL"][:] + params["altitude"]
 
         if coeff["RT"] < 2:
-            coeff_offset = offset(lev1["elevation_angle"][index])
-            coeff_lin = lin(lev1["elevation_angle"][index])
-            coeff_quad = quad(lev1["elevation_angle"][index])
-            # import pdb
-            # pdb.set_trace()
-            tmp_dat = (
+            coeff_offset = offset(elevation_angle[index])
+            coeff_lin = lin(elevation_angle[index])
+            coeff_quad = quad(elevation_angle[index])
+            rpg_dat[product] = (
                 coeff_offset
                 + np.einsum("ijk,ik->ij", coeff_lin, ret_in[index, :])
                 + np.einsum("ijk,ik->ij", coeff_quad, ret_in[index, :] ** 2)
             )
             if (coeff["RT"] == 1) & (data_type == "2P03"):
-                tmp_dat[:, :] = tmp_dat[:, :] / 1000.0
+                rpg_dat[product][:, :] = rpg_dat[product][:, :] / 1000.0
 
         else:
             c_w1, c_w2, fac = (
-                weights1(lev1["elevation_angle"][index]),
-                weights2(lev1["elevation_angle"][index]),
-                factor(lev1["elevation_angle"][index]),
-            )
-            in_sc, in_os = input_scale(lev1["elevation_angle"][index]), input_offset(
-                lev1["elevation_angle"][index]
-            )
-            op_sc, op_os = output_scale(lev1["elevation_angle"][index]), output_offset(
-                lev1["elevation_angle"][index]
+                weights1(elevation_angle[index]),
+                weights2(elevation_angle[index]),
+                factor(elevation_angle[index]),
+            )
+            in_sc, in_os = input_scale(elevation_angle[index]), input_offset(
+                elevation_angle[index]
+            )
+            op_sc, op_os = output_scale(elevation_angle[index]), output_offset(
+                elevation_angle[index]
             )
 
             ret_in[index, 1:] = (ret_in[index, 1:] - in_os) * in_sc
@@ -275,7 +288,7 @@
                 fac[:].reshape((len(index), 1))
                 * np.einsum("ijk,ij->ik", c_w1, ret_in[index, :])
             )
-            tmp_dat = (
+            rpg_dat[product] = (
                 np.tanh(
                     fac[:].reshape((len(index), 1))
                     * np.einsum("ijk,ik->ij", c_w2, hidden_layer)
@@ -284,30 +297,7 @@
                 + op_os
             )
             if product == "absolute_humidity":
-                tmp_dat = tmp_dat / 1000.0
-
-        index_ret = np.where(
-            np.any(
-                np.abs(
-                    (
-                        np.ones((len(lev1["elevation_angle"][index]), len(coeff["AG"])))
-                        * coeff["AG"]
-                    )
-                    - np.transpose(
-                        np.ones((len(coeff["AG"]), len(lev1["elevation_angle"][index])))
-                        * lev1["elevation_angle"][index]
-                    )
-                )
-                < 0.5,
-                axis=1,
-            )
-        )[
-            0
-        ]  # type: ignore
-        rpg_dat[product] = (
-            np.ones((len(index), len(rpg_dat["height"])), np.float32) * Fill_Value_Float
-        )
-        rpg_dat[product][index_ret, :] = tmp_dat[index_ret, :]
+                rpg_dat[product] = rpg_dat[product] / 1000.0
 
     elif data_type == "2P02":
         coeff = get_mvr_coeff(site, "tpb", lev1["frequency"][:], coeff_files)
@@ -334,8 +324,8 @@
         coeff["retrieval_frequencies"] = str(np.sort(np.unique(coeff["FR"])))
 
         ix0 = np.where(
-            (lev1["elevation_angle"][:] > coeff["AG"][0] - 0.5)
-            & (lev1["elevation_angle"][:] < coeff["AG"][0] + 0.5)
+            (elevation_angle[:] > coeff["AG"][0] - 0.5)
+            & (elevation_angle[:] < coeff["AG"][0] + 0.5)
             & (lev1["pointing_flag"][:] == 1)
             & (np.arange(len(lev1["time"])) + len(coeff["AG"]) < len(lev1["time"]))
         )[0]
@@ -350,11 +340,7 @@
 
             if (ix1v < len(lev1["time"])) & (
                 np.allclose(
-<<<<<<< HEAD
-                    lev1["elevation_angle"][ix0v : ix0v + len(coeff["AG"])],
-=======
                     elevation_angle[ix0v:ix1v],
->>>>>>> 27b48e15
                     coeff["AG"],
                     atol=0.5,
                 )
@@ -388,7 +374,9 @@
                         tb_alg, np.squeeze(tb[freq_bl[ifq], :, :]), axis=0
                     )
 
-            rpg_dat["temperature"] = offset(0) + np.einsum("kj,ji->ik", lin(0), tb_alg)
+            rpg_dat["temperature"] = offset(0) + np.einsum(
+                "jk,ij->ik", lin(0), np.transpose(tb_alg)
+            )
 
         else:
             ret_in = retrieval_input(lev1, coeff)
@@ -550,28 +538,6 @@
     return file, ret_freq, ret_ang
 
 
-<<<<<<< HEAD
-def _test_bl_scan(site: str, lev1: nc.Dataset) -> bool:
-    """Check for existing BL scans in lev1 data"""
-
-    bl_scan = True
-    coeff_file = get_coeff_list(site, "tpb")
-    if len(coeff_file) > 0:
-        coeff = get_mvr_coeff(site, "tpb", lev1["frequency"][:])
-        bl_ind = np.where(
-            (lev1["elevation_angle"][:] > coeff[0]["AG"][0] - 0.5)
-            & (lev1["elevation_angle"][:] < coeff[0]["AG"][0] + 0.5)
-            & (lev1["pointing_flag"][:] == 1)
-        )[0]
-        if len(bl_ind) == 0:
-            bl_scan = False
-    else:
-        bl_scan = False
-    return bl_scan
-
-
-=======
->>>>>>> 27b48e15
 def ele_retrieval(ele_obs: np.ndarray, coeff: dict) -> np.ndarray:
     """Extracts elevation angles used in retrieval"""
     ele_ret = coeff["AG"]
@@ -584,6 +550,10 @@
     """Get retrieval input"""
 
     time_median = ma.median(lev1["time"][:])
+    if time_median < 24:
+        assert isinstance(lev1, nc.Dataset)
+        date = [lev1.year, lev1.month, lev1.day]
+        time_median = decimal_hour2unix(date, time_median)
 
     _, freq_ind, _ = np.intersect1d(
         lev1["frequency"][:],
