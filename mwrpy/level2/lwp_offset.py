"""Module for LWP offset correction"""
import numpy as np
import pandas as pd

<<<<<<< HEAD
from mwrpy.atmos import find_lwcl_free
=======
from mwrpy import utils
from mwrpy.level1.write_lev1_nc import find_lwcl_free
>>>>>>> cc99078f

Fill_Value_Float = -999.0


def correct_lwp_offset(
    lev1: dict, lwp_org: np.ndarray, index: np.ndarray
) -> tuple[np.ndarray, np.ndarray]:
    """This function corrects Lwp offset using the
    2min standard deviation of the 31.4 GHz channel and IR temperature

    Args:
        lev1: Level 1 data.
        lwp_org: Lwp array.
        index: Index to use.
<<<<<<< HEAD

    Examples:
        >>> from mwrpy.level2.lwp_offset import correct_lwp_offset
        >>> correct_lwp_offset(lev1, lwp, index, 'site_name')
=======
>>>>>>> cc99078f
    """

    if "elevation_angle" in lev1:
        elevation_angle = lev1["elevation_angle"][:]
    else:
        elevation_angle = 90 - lev1["zenith_angle"][:]

    lwcl_i, _ = find_lwcl_free(lev1, index)
    lwp = np.copy(lwp_org)
    lwp[(lwcl_i != 0) | (lwp > 0.04) | (elevation_angle[index] < 89.0)] = np.nan
    ind = utils.time_to_datetime_index(lev1["time"][index])
    lwp_df = pd.DataFrame({"Lwp": lwp}, index=ind)
    lwp_std = lwp_df.rolling("2min", center=True, min_periods=10).std()
    lwp_max = lwp_std.rolling("20min", center=True, min_periods=100).max()
    lwp_df[lwp_max > 0.002] = np.nan
    lwp_offset = lwp_df.rolling("20min", center=True, min_periods=100).mean()

    lwp_offset = lwp_offset.interpolate(method="linear")
    lwp_offset = lwp_offset.fillna(method="bfill")
    lwp_offset["Lwp"][np.isnan(lwp_offset["Lwp"])] = 0
    lwp_org -= lwp_offset["Lwp"].values

    return lwp_org, lwp_offset["Lwp"].values<|MERGE_RESOLUTION|>--- conflicted
+++ resolved
@@ -2,12 +2,8 @@
 import numpy as np
 import pandas as pd
 
-<<<<<<< HEAD
-from mwrpy.atmos import find_lwcl_free
-=======
 from mwrpy import utils
 from mwrpy.level1.write_lev1_nc import find_lwcl_free
->>>>>>> cc99078f
 
 Fill_Value_Float = -999.0
 
@@ -22,13 +18,6 @@
         lev1: Level 1 data.
         lwp_org: Lwp array.
         index: Index to use.
-<<<<<<< HEAD
-
-    Examples:
-        >>> from mwrpy.level2.lwp_offset import correct_lwp_offset
-        >>> correct_lwp_offset(lev1, lwp, index, 'site_name')
-=======
->>>>>>> cc99078f
     """
 
     if "elevation_angle" in lev1:
