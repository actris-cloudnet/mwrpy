--- conflicted
+++ resolved
@@ -3,46 +3,6 @@
 type: hatpro
 
 params:
-<<<<<<< HEAD
-    altitude: 174.
-    longitude: 24.288
-    latitude: 61.844
-
-    # path to level1 data and path for processed files
-    data_in: /tmp/data/
-    data_out: /tmp/data/
-
-    # path to ABSCAL.HIS file
-    path_to_cal: /home/tmarke/Dokumente/ACTRIS/mwr_pro_actris/
-
-    # integration time for BL scans in seconds
-    scan_time: 100.
-
-    # integration time of measurements in seconds
-    int_time: 1
-
-    # Azimuth angle is transformed to geographical coordinates (E=90 and W=270), currently only for RPG scanners.
-    # If you do not want to transform the coordinates set azi_cor to -999.
-    azi_cor: -999.
-    # Azimuth correction:
-    # Set az_cor to the angle that RPG software gives when instrument is pointing to the North.
-    const_azi: -999.
-
-    # quality flag status for level 1 data; 0: flag active
-    # Bit 1: missing_tb
-    # Bit 2: tb_below_threshold
-    # Bit 3: tb_above_threshold
-    # Bit 4: spectral_consistency_above_threshold
-    # Bit 5: receiver_sanity_failed
-    # Bit 6: rain_detected
-    # Bit 7: sun_moon_in_beam
-    # Bit 8: tb_offset_above_threshold
-    flag_status: [0, 0, 0, 0, 0, 0, 0, 1]
-
-    # availability of IR
-    ir_flag: True
-
-=======
   altitude: 174.
   longitude: 24.288
   latitude: 61.844
@@ -76,11 +36,10 @@
   # Bit 6: rain_detected
   # Bit 7: sun_moon_in_beam
   # Bit 8: tb_offset_above_threshold
-  flag_status: [0, 0, 0, 1, 0, 0, 0, 1]
+  flag_status: [0, 0, 0, 0, 0, 0, 0, 1]
 
   # availability of IR
   ir_flag: True
->>>>>>> 2bb1e201
 
 global_specs:
   # A succinct description of what is in the dataset, composed of instrument type and site name
