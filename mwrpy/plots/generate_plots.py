"""Module for plotting"""
import locale
from datetime import date, datetime

import matplotlib.pyplot as plt
import netCDF4
import numpy as np
from matplotlib import rcParams
from matplotlib.colors import BoundaryNorm, ListedColormap
from matplotlib.ticker import (
    FixedLocator,
    FormatStrFormatter,
    MultipleLocator,
    NullLocator,
)
from matplotlib.transforms import Affine2D, Bbox, ScaledTranslation
from mpl_toolkits.axes_grid1 import make_axes_locatable
from numpy import ma, ndarray

from mwrpy.atmos import abs_hum, dir_avg, t_dew_rh
from mwrpy.plots.plot_meta import _COLORS, ATTRIBUTES
from mwrpy.plots.plot_utils import (
    _calculate_rolling_mean,
    _gap_array,
    _get_bit_flag,
    _get_freq_flag,
    _get_lev1,
    _get_ret_flag,
    _get_unmasked_values,
    _nan_time_gaps,
    _read_location,
)
from mwrpy.utils import (
    get_ret_ang,
    isbit,
    read_nc_field_name,
    read_nc_fields,
    read_yaml_config,
    seconds2hours,
)


class Dimensions:
    """Dimensions of a generated figure in pixels."""

    width: int
    height: int
    margin_top: int
    margin_right: int
    margin_bottom: int
    margin_left: int

    def __init__(self, fig, axes, pad_inches: float | None = None):
        if pad_inches is None:
            pad_inches = rcParams["savefig.pad_inches"]

        tightbbox = (
            fig.get_tightbbox(fig.canvas.get_renderer())
            .padded(pad_inches)
            .transformed(Affine2D().scale(fig.dpi))
        )
        self.width = int(tightbbox.width)
        self.height = int(tightbbox.height)

        x0, y0, x1, y1 = (
            Bbox.union([ax.get_window_extent() for ax in axes])
            .translated(-tightbbox.x0, -tightbbox.y0)
            .extents.round()
        )
        self.margin_top = int(self.height - y1)
        self.margin_right = int(self.width - x1 - 1)
        self.margin_bottom = int(y0 - 1)
        self.margin_left = int(x0)


def generate_figure(
    nc_file: str,
    field_names: list,
    show: bool = False,
    save_path: str | None = None,
    max_y: int = 5,
    ele_range: tuple[float, float] = (
        0.0,
        91.0,
    ),
    pointing: int = 0,
    dpi: int = 120,
    image_name: str | None = None,
    sub_title: bool = True,
    title: bool = True,
) -> tuple[Dimensions, str] | None:
    """Generates a mwrpy figure.
    Args:
        nc_file (str): Input file.
        field_names (list): Variable names to be plotted.
        show (bool, optional): If True, shows the figure. Default is True.
        save_path (str, optional): Setting this path will save the figure (in the
            given path). Default is None, when the figure is not saved.
        max_y (int, optional): Upper limit in the plots (km). Default is 12.
        ele_range (tuple, optional): Range of elevation angles to be plotted.
        pointing (int, optional): Type of observation (0: single pointing, 1: BL scan)
        dpi (int, optional): Figure quality (if saved). Higher value means
            more pixels, i.e., better image quality. Default is 120.
        image_name (str, optional): Name (and full path) of the output image.
            Overrides the *save_path* option. Default is None.
        sub_title (bool, optional): Add subtitle to image. Default is True.
        title (bool, optional): Add title to image. Default is True.
    Returns:
        Dimensions of the generated figure in pixels.
        File name of the generated figure.
    Examples:
        >>> from mwrpy.plots import generate_figure
        >>> generate_figure('lev2_file.nc', ['lwp'])
    """

    valid_fields, valid_names = _find_valid_fields(nc_file, field_names)
    if len(valid_fields) > 0:
        is_height = _is_height_dimension(nc_file)
        fig, axes = _initialize_figure(len(valid_fields), dpi)

        for ax, field, name in zip(axes, valid_fields, valid_names):
            time = _read_time_vector(nc_file)
            elevation_range = ATTRIBUTES[name].ele
            if elevation_range is None:
                elevation_range = ele_range
            ax.set_facecolor(_COLORS["lightgray"])
            if name not in ("elevation_angle", "azimuth_angle"):
                time = _elevation_filter(nc_file, time, elevation_range)
                field = _elevation_filter(nc_file, field, elevation_range)
            if title:
                _set_title(ax, name, nc_file, "")
            if not is_height:
                source = ATTRIBUTES[name].source
                _plot_instrument_data(
                    ax,
                    field,
                    name,
                    source,
                    time,
                    fig,
                    nc_file,
                    elevation_range,
                    pointing,
                )
            else:
                ax_value = _read_ax_values(nc_file)
                ax_value = (time, ax_value[1])
                field, ax_value = _screen_high_altitudes(field, ax_value, max_y)
                _set_ax(ax, max_y)

                plot_type = ATTRIBUTES[name].plot_type
                if plot_type == "mesh":
                    _plot_colormesh_data(ax, field, name, ax_value, nc_file)

        case_date = _set_labels(fig, axes[-1], nc_file, sub_title)
        file_name = handle_saving(
            nc_file, image_name, save_path, show, case_date, valid_names
        )
        return Dimensions(fig, axes), file_name
    return None


def _mark_gaps(
    time: ndarray,
    data: ma.MaskedArray,
    max_allowed_gap: float = 1,
    mask_edge: int = 0,
) -> tuple:
    """Mark gaps in time and data"""

    assert time[0] >= 0
    assert time[-1] <= 24
    max_gap = max_allowed_gap / 60
    if not ma.is_masked(data):
        mask_new = np.zeros(data.shape)
    elif ma.all(data.mask) is ma.masked:
        mask_new = np.ones(data.shape)
    else:
        mask_new = np.copy(data.mask)
    data_new = ma.copy(data)
    time_new = np.copy(time)
    gap_indices = np.where(np.diff(time) > max_gap)[0]
    for ia in range(mask_edge):
        gap_indices = np.unique(
            np.sort(np.append(gap_indices, [gap_indices - ia, gap_indices + ia]))
        )
    temp_array = np.zeros((2, data.shape[1]))
    temp_mask = np.ones((2, data.shape[1]))
    time_delta = 0.0
    for ind in np.sort(gap_indices)[::-1]:
        ind += 1
        data_new = np.insert(data_new, ind, temp_array, axis=0)
        mask_new = np.insert(mask_new, ind, temp_mask, axis=0)
        time_new = np.insert(time_new, ind, time[ind] - time_delta)
        time_new = np.insert(time_new, ind, time[ind - 1] + time_delta)
    if (time[0] - 0) > max_gap:
        data_new = np.insert(data_new, 0, temp_array, axis=0)
        mask_new = np.insert(mask_new, 0, temp_mask, axis=0)
        time_new = np.insert(time_new, 0, time[0] - time_delta)
        time_new = np.insert(time_new, 0, time_delta)
    if (24 - time[-1]) > max_gap:
        ind = mask_new.shape[0]
        data_new = np.insert(data_new, ind, temp_array, axis=0)
        mask_new = np.insert(mask_new, ind, temp_mask, axis=0)
        time_new = np.insert(time_new, ind, 24 - time_delta)
        time_new = np.insert(time_new, ind, time[-1] + time_delta)
    data_new.mask = mask_new
    return time_new, data_new


def handle_saving(
    nc_file: str,
    image_name: str | None,
    save_path: str | None,
    show: bool,
    case_date: date,
    field_names: list,
    fix: str = "",
) -> str:
    """Returns file name of plot."""
    site_name = _read_location(nc_file)
    if image_name:
        date_string = case_date.strftime("%Y%m%d")
        file_name = f"{save_path}{date_string}_{site_name}_{image_name}.png"
        plt.savefig(
            f"{save_path}{date_string}_{site_name}_{image_name}.png",
            bbox_inches="tight",
        )
    elif save_path:
        file_name = _create_save_name(save_path, case_date, field_names, fix)
        plt.savefig(file_name, bbox_inches="tight")
    if show:
        plt.show()
    plt.close()
    return file_name


def _set_labels(fig, ax, nc_file: str, sub_title: bool = True) -> date:
    """Sets labels and returns date of netCDF file."""
    ax.set_xlabel("Time (UTC)", fontsize=13)
    case_date = _read_date(nc_file)
    site_name = _read_location(nc_file)
    if sub_title:
        _add_subtitle(fig, case_date, site_name)
    return case_date


def _set_title(ax, field_name: str, nc_file, identifier: str = " from actris_mwr_pro"):
    """Sets title of plot."""
    if ATTRIBUTES[field_name].name:
        ax.set_title(f"{ATTRIBUTES[field_name].name}{identifier}", fontsize=14)
    else:
        ax.set_title(
            f"{read_nc_field_name(nc_file, field_name)}{identifier}", fontsize=14
        )


def _find_valid_fields(nc_file: str, names: list) -> tuple[list, list]:
    """Returns valid field names and corresponding data."""
    valid_names, valid_data = names[:], []
    with netCDF4.Dataset(nc_file) as nc:
        for name in names:
            if name in nc.variables:
                valid_data.append(nc.variables[name][:])
            else:
                valid_names.remove(name)
    # if not valid_names:
    #     raise ValueError("No fields to be plotted")
    return valid_data, valid_names


def _is_height_dimension(full_path: str) -> bool:
    """Checks for height dimension in netCDF file."""
    with netCDF4.Dataset(full_path) as nc:
        is_height = "height" in nc.variables
    return is_height


def _elevation_filter(full_path: str, data_field: ndarray, ele_range: tuple) -> ndarray:
    """Filters data for specified range of elevation angles."""
    with netCDF4.Dataset(full_path) as nc:
        if "elevation_angle" in nc.variables:
            elevation = read_nc_fields(full_path, "elevation_angle")
            if data_field.ndim > 1:
                data_field = data_field[
                    (elevation >= ele_range[0]) & (elevation <= ele_range[1]), :
                ]
            else:
                data_field = data_field[
                    (elevation >= ele_range[0]) & (elevation <= ele_range[1])
                ]
    return data_field


def _pointing_filter(
    full_path: str, data_field: ndarray, ele_range: tuple, status: int
) -> ndarray:
    """Filters data according to pointing flag."""
    with netCDF4.Dataset(full_path) as nc:
        if "pointing_flag" in nc.variables:
            pointing = read_nc_fields(full_path, "pointing_flag")
            pointing = _elevation_filter(full_path, pointing, ele_range)
            if data_field.ndim > 1:
                data_field = data_field[pointing == status, :]
            else:
                data_field = data_field[pointing == status]
    return data_field


def _initialize_figure(n_subplots: int, dpi) -> tuple:
    """Creates an empty figure according to the number of subplots."""
    fig, axes = plt.subplots(
        n_subplots, figsize=(16, 4 + (n_subplots - 1) * 4.8), dpi=dpi, facecolor="white"
    )
    fig.subplots_adjust(left=0.06, right=0.73)
    if n_subplots == 1:
        axes = [axes]
    return fig, axes


def _read_ax_values(full_path: str) -> tuple[ndarray, ndarray]:
    """Returns time and height arrays."""
<<<<<<< HEAD
    fields = ["time", "height"]
    time, height = read_nc_fields(full_path, fields)
=======
    time = read_nc_fields(full_path, "time")
    height = read_nc_fields(full_path, "height")
>>>>>>> ea6b13fc
    height_km = height / 1000
    return time, height_km


def _read_time_vector(nc_file: str) -> ndarray:
    """Converts time vector to fraction hour."""
    with netCDF4.Dataset(nc_file) as nc:
        time = nc.variables["time"][:]
    return seconds2hours(time)


def _screen_high_altitudes(data_field: ndarray, ax_values: tuple, max_y: int) -> tuple:
    """Removes altitudes from 2D data that are not visible in the figure.
    Bug in pcolorfast causing effect to axis not noticing limitation while
    saving fig. This fixes that bug till pcolorfast does fixing themselves.
    Args:
        data_field (ndarray): 2D data array.
        ax_values (tuple): Time and height 1D arrays.
        max_y (int): Upper limit in the plots (km).
    """
    alt = ax_values[-1]
    if data_field.ndim > 1:
        ind = int((np.argmax(alt > max_y) or len(alt)) + 1)
        data_field = data_field[:, :ind]
        alt = alt[:ind]
    return data_field, (ax_values[0], alt)


def _set_ax(ax, max_y: float, ylabel: str | None = None, min_y: float = 0.0):
    """Sets ticks and tick labels for plt.imshow()."""
    ticks_x_labels = _get_standard_time_ticks()
    ax.set_ylim(min_y, max_y)
    ax.set_xticks(np.arange(0, 25, 4, dtype=int))
    ax.set_xticklabels(ticks_x_labels, fontsize=12)
    ax.set_ylabel("Height a.s.l. (km)", fontsize=13)
    ax.set_xlim(0, 24)
    if ylabel is not None:
        ax.set_ylabel(ylabel, fontsize=13)


def _get_standard_time_ticks(resolution: int = 4) -> list:
    """Returns typical ticks / labels for a time vector between 0-24h."""
    return [
        f"{int(i):02d}:00" if 24 > i > 0 else ""
        for i in np.arange(0, 24.01, resolution)
    ]


def _init_colorbar(plot, axis):
    """Returns colorbar."""
    divider = make_axes_locatable(axis)
    cax = divider.append_axes("right", size="1%", pad=0.25)
    return plt.colorbar(plot, fraction=1.0, ax=axis, cax=cax)


def _read_date(nc_file: str) -> date:
    """Returns measurement date."""
    locale.setlocale(locale.LC_TIME, "en_US.UTF-8")
    with netCDF4.Dataset(nc_file) as nc:
        case_date = datetime.strptime(nc.date, "%Y-%m-%d")
    return case_date


def _add_subtitle(fig, case_date: date, site_name: str):
    """Adds subtitle into figure."""
    text = _get_subtitle_text(case_date, site_name)
    fig.suptitle(
        text,
        fontsize=13,
        y=0.885,
        x=0.07,
        horizontalalignment="left",
        verticalalignment="bottom",
    )


def _get_subtitle_text(case_date: date, site_name: str) -> str:
    """Returns string with site name and date."""
    site_name = site_name.replace("-", " ")
    return f"{site_name}, {case_date.strftime('%-d %b %Y')}"


def _create_save_name(
    save_path: str, case_date: date, field_names: list, fix: str = ""
) -> str:
    """Creates file name for saved images."""
    date_string = case_date.strftime("%Y%m%d")
    return f"{save_path}{date_string}_{'_'.join(field_names)}{fix}.png"


def _plot_segment_data(ax, data: ma.MaskedArray, name: str, axes: tuple, nc_file: str):
    """Plots categorical 2D variable.
    Args:
        ax (obj): Axes object of subplot (1,2,3,.. [1,1,],[1,2]... etc.)
        data (ndarray): 2D data array.
        name (string): Name of plotted data.
        axes (tuple): Time and height 1D arrays.
        nc_file (str): Input file.
    """
    if name == "tb_missing":
        cmap = ListedColormap(["#FFFFFF00", _COLORS["gray"]])
        pl = ax.pcolor(*axes, data.T, cmap=cmap, shading="nearest", vmin=-0.5, vmax=1.5)
    elif name == "tb_qf":
        cmap = ListedColormap([_COLORS["lightgray"], _COLORS["darkgray"]])
        pl = ax.pcolor(*axes, data.T, cmap=cmap, shading="nearest", vmin=-0.5, vmax=1.5)
    else:
        variables = ATTRIBUTES[name]
        assert variables.clabel is not None
        clabel = [x[0] for x in variables.clabel]
        cbar = [x[1] for x in variables.clabel]
        cmap = ListedColormap(cbar)
        x, y = axes[0], axes[1]
        x[1:] = x[1:] - np.diff(x)
        pl = ax.pcolor(
            x, y, data.T, cmap=cmap, shading="nearest", vmin=-0.5, vmax=len(cbar) - 0.5
        )
        ax.grid(axis="y")
        colorbar = _init_colorbar(pl, ax)
        colorbar.set_ticks(np.arange(len(clabel)))
        if name == "quality_flag_3":
            site = _read_location(nc_file)
            _, params = read_yaml_config(site)
            clabel[2] = clabel[2] + " (" + str(params["TB_threshold"][1]) + " K)"
            clabel[1] = clabel[1] + " (" + str(params["TB_threshold"][0]) + " K)"
        colorbar.ax.set_yticklabels(clabel, fontsize=13)


def _plot_colormesh_data(ax, data_in: np.ndarray, name: str, axes: tuple, nc_file: str):
    """Plots continuous 2D variable.
    Creates only one plot, so can be used both one plot and subplot type of figs.
    Args:
        ax (obj): Axes object of subplot (1,2,3,.. [1,1,],[1,2]... etc.)
        data (ndarray): 2D data array.
        name (string): Name of plotted data.
        axes (tuple): Time and height 1D arrays.
        nc_file (str): Input file.
    """
    data = data_in.copy()
    variables = ATTRIBUTES[name]
    nbin = 7
    nlev1 = 31
    if ATTRIBUTES[name].nlev:
        nlev = ATTRIBUTES[name].nlev
    else:
        nlev = 16

    assert variables.plot_range is not None

    if name == "potential_temperature":
        hum_file = nc_file.replace("2P07", "2P03")

    if name == "equivalent_potential_temperature":
        nbin = 9
        nlev1 = 41
        hum_file = nc_file.replace("2P08", "2P03")

    if name == "absolute_humidity":
        nbin = 6

    if name == "relative_humidity":
        assert isinstance(data_in, ma.MaskedArray)
        data[data_in.mask] = np.nan
        data[data > 1.0] = 1.0
        data[data < 0.0] = 0.0
        data *= 100.0
        nbin = 6
        hum_file = nc_file.replace("2P04", "2P03")

    if name in (
        "relative_humidity",
        "potential_temperature",
        "equivalent_potential_temperature",
    ):
        hum_time = seconds2hours(read_nc_fields(hum_file, "time"))
        hum_flag = _get_ret_flag(hum_file, hum_time)
        hum_tmp, width = _calculate_rolling_mean(hum_time, hum_flag, win=15 / 60)
        hum_flag = np.interp(
            axes[0], hum_time[int(width / 2 - 1) : int(-width / 2)], hum_tmp
        )
    else:
        hum_flag = np.zeros(len(axes[0]), np.int32)

    if variables.plot_type == "bit":
        cmap = ListedColormap(variables.cbar)
        pos = ax.get_position()
        ax.set_position([pos.x0, pos.y0, pos.width * 0.965, pos.height])
    else:
        cmap = plt.get_cmap(variables.cbar, nlev1)

    vmin, vmax = variables.plot_range

    if variables.cbar_ext in ("neither", "max"):
        data[data < vmin] = vmin

    if np.ma.median(np.diff(axes[0][:])) < 5 / 60:
        data, _ = _calculate_rolling_mean(axes[0], data, win=15 / 60)
        time, data = _mark_gaps(axes[0][:], data, 35, 10)
    else:
        time, data = _mark_gaps(
            axes[0][:],
            data_in,
            np.ma.median(np.diff(axes[0][:])) * 60.0
            + np.ma.median(np.diff(axes[0][:])) * 10.0,
            0,
        )

    ax.contourf(
        time,
        axes[1],
        data.T,
        levels=np.linspace(vmin, vmax, nlev1),
        cmap=cmap,
        extend=variables.cbar_ext,
        alpha=0.5,
    )

    flag = _get_ret_flag(nc_file, axes[0])

    if np.ma.median(np.diff(axes[0][:])) < 5 / 60:
        flag_tmp, width = _calculate_rolling_mean(axes[0], flag, win=15 / 60)
        flag = np.interp(
            axes[0], axes[0][int(width / 2 - 1) : int(-width / 2)], flag_tmp
        )
        data_in[(flag > 0) | (hum_flag > 0), :] = np.nan
        data, _ = _calculate_rolling_mean(axes[0], data_in, win=15 / 60)
        time, data = _mark_gaps(axes[0][:], data, 35, 10)
    else:
        data_in[(flag > 0) | (hum_flag > 0), :] = np.nan
        time, data = _mark_gaps(
            axes[0][:],
            data_in,
            np.ma.median(np.diff(axes[0][:])) * 60.0
            + np.ma.median(np.diff(axes[0][:])) * 10.0,
            0,
        )

    if variables.cbar_ext in ("neither", "max"):
        data[data < vmin] = vmin

    pl = ax.contourf(
        time,
        axes[1],
        data.T,
        levels=np.linspace(vmin, vmax, nlev1),
        cmap=cmap,
        extend=variables.cbar_ext,
    )
    ds = int(np.round(len(time) * 0.05))
    cp = ax.contour(
        time[ds : len(time) - ds],
        axes[1],
        data[ds : len(time) - ds, :].T,
        levels=np.linspace(vmin, vmax, nlev),
        colors="black",
        linewidths=0.0001,
    )
    cbl = plt.clabel(cp, fontsize=8)
    ta = []
    for l in cbl:
        l.set_va("bottom")
        l.set_weight("bold")
        if float(l.get_text()) in ta:
            l.set_visible(False)
        ta = np.append(ta, [float(l.get_text())])
    ax.contour(
        time,
        axes[1],
        data.T,
        levels=np.linspace(vmin, vmax, nlev),
        colors="black",
        linewidths=0.8,
    )

    if variables.plot_type != "bit":
        colorbar = _init_colorbar(pl, ax)
        locator = colorbar.ax.yaxis.get_major_locator()
        # locator, formatter = colorbar._get_ticker_locator_formatter()
        locator.set_params(nbins=nbin)
        colorbar.update_ticks()
        colorbar.set_label(variables.clabel, fontsize=13)


def _plot_instrument_data(
    ax,
    data: ma.MaskedArray,
    name: str,
    product: str | None,
    time: ndarray,
    fig,
    nc_file: str,
    ele_range: tuple,
    pointing: int,
):
    """Calls plotting function for specified product."""
    if product == "int":
        _plot_int(ax, data, name, time, nc_file)
    elif product in ("met", "met2"):
        _plot_met(ax, data, name, time, nc_file)
    elif product == "tb":
        _plot_tb(data, time, fig, nc_file, ele_range, pointing, name)
    elif product == "irt":
        _plot_irt(ax, data, name, time, nc_file)
    elif product == "qf":
        _plot_qf(data, time, fig, nc_file)
    elif product == "mqf":
        _plot_mqf(ax, data, time, nc_file)
    elif product == "sen":
        _plot_sen(ax, data, name, time, nc_file)
    elif product == "hkd":
        _plot_hkd(ax, data, name, time)

    pos = ax.get_position()
    ax.set_position([pos.x0, pos.y0, pos.width * 0.965, pos.height])


def _plot_hkd(ax, data_in: ndarray, name: str, time: ndarray):
    """Plot for housekeeping data."""

    time = _nan_time_gaps(time)
    if name == "t_amb":
        data_in[data_in == -999.0] = np.nan
        if np.nanmax(data_in[:, 0] - data_in[:, 1]) > 0.0:
            ax.plot(
                time,
                np.abs(data_in[:, 0] - data_in[:, 1]),
                color=_COLORS["darkgray"],
                label="Difference",
                linewidth=0.8,
            )
            _set_ax(
                ax,
                np.nanmax(np.abs(data_in[:, 0] - data_in[:, 1])) + 0.025,
                "Sensor absolute difference (K)",
                0.0,
            )
            ax.yaxis.set_label_position("right")
            ax.yaxis.tick_right()
            ax.legend(loc="upper right")
        else:
            ax.yaxis.set_major_locator(NullLocator())

        ax2 = ax.twinx()
        vmin, vmax = np.nanmin(data_in) - 1.0, np.nanmax(data_in) + 1.0
        ax2.plot(time, np.mean(data_in, axis=1), color="darkblue", label="Mean")
        ax2.yaxis.tick_left()
        ax2.yaxis.set_label_position("left")
        _set_ax(ax2, vmax, "Sensor mean (K)", vmin)
        if np.nanmax(np.abs(data_in[:, 0] - data_in[:, 1])) > 0.3:
            ax.plot(
                time,
                np.ones(len(time), np.float32) * 0.3,
                color="black",
                linewidth=0.8,
                label="Threshold (Diff.)",
            )
        lines, labels = ax.get_legend_handles_labels()
        lines2, labels2 = ax2.get_legend_handles_labels()
        leg = ax2.legend(lines + lines2, labels + labels2, loc="upper right")

    if name == "t_rec":
        vmin, vmax = np.nanmin(data_in[:, 0]) - 0.01, np.nanmax(data_in[:, 0]) + 0.01
        ax.plot(time, data_in[:, 0], color="sienna", linewidth=0.8, label="Receiver 1")
        ax.yaxis.set_major_formatter(FormatStrFormatter("%.2f"))
        ax2 = ax.twinx()
        ax2.plot(
            time,
            data_in[:, 1],
            color=_COLORS["shockred"],
            linewidth=0.8,
            label="Receiver 2",
        )
        vmin1, vmax1 = np.nanmin(data_in[:, 0]) - 0.01, np.nanmax(data_in[:, 0]) + 0.01
        vmin2, vmax2 = np.nanmin(data_in[:, 1]) - 0.01, np.nanmax(data_in[:, 1]) + 0.01
        if vmax1 - vmin1 > vmax2 - vmin2:
            _set_ax(ax, vmax1, "Receiver 1 (K)", vmin1)
            _set_ax(
                ax2,
                vmax2 + ((vmax1 - vmin1) - (vmax2 - vmin2)) / 2,
                "Receiver 2 (K)",
                vmin2 - ((vmax1 - vmin1) - (vmax2 - vmin2)) / 2,
            )
        else:
            _set_ax(
                ax,
                vmax1 + ((vmax2 - vmin2) - (vmax1 - vmin1)) / 2,
                "Receiver 1 (K)",
                vmin1 - ((vmax2 - vmin2) - (vmax1 - vmin1)) / 2,
            )
            _set_ax(ax2, vmax2, "Receiver 2 (K)", vmin2)
        ax2.yaxis.set_major_formatter(FormatStrFormatter("%.2f"))
        lines, labels = ax.get_legend_handles_labels()
        lines2, labels2 = ax2.get_legend_handles_labels()
        leg = ax2.legend(lines + lines2, labels + labels2, loc="upper right")

    if name == "t_sta":
        vmin, vmax = 0.0, np.nanmax(
            [np.nanmax(data_in[:, 0]), np.nanmax(data_in[:, 1])]
        ) + 0.1 * np.nanmax([np.nanmax(data_in[:, 0]), np.nanmax(data_in[:, 1])])
        ax.plot(time, data_in[:, 0], color="sienna", linewidth=0.8, label="Receiver 1")
        ax.plot(
            time,
            data_in[:, 1],
            color=_COLORS["shockred"],
            linewidth=0.8,
            label="Receiver 2",
        )
        if vmax - 0.1 * vmax > 0.05:
            ax.plot(
                time,
                np.ones(len(time), np.float32) * 0.05,
                color="black",
                linewidth=0.8,
                label="Threshold",
            )
        ax.yaxis.set_major_formatter(FormatStrFormatter("%.3f"))
        _set_ax(ax, vmax, "Mean absolute difference (K)", vmin)
        leg = ax.legend(loc="upper right")

    for legobj in leg.legendHandles:
        legobj.set_linewidth(2.0)


def _plot_sen(ax, data_in: ndarray, name: str, time: ndarray, nc_file: str):
    """Plot for azimuth and elevation angles."""

    variables = ATTRIBUTES[name]
    pointing_flag = read_nc_fields(nc_file, "pointing_flag")
    quality_flag = read_nc_fields(nc_file, "quality_flag")
    qf = _get_freq_flag(quality_flag, [6])
    assert variables.plot_range is not None
    vmin, vmax = variables.plot_range
    time = _nan_time_gaps(time, 15.0 / 60.0)
    time1 = time[(pointing_flag == 1)]
    time1 = _nan_time_gaps(time1, 15.0 / 60.0)
    ax.plot(
        time[pointing_flag == 0],
        data_in[pointing_flag == 0],
        "--.",
        color=_COLORS["darkgreen"],
        label="single pointing",
        linewidth=0.8,
    )
    if name == "elevation_angle":
        time1 = time[(pointing_flag == 1) & (data_in > 0.0)]
        time1 = _nan_time_gaps(time1, 15.0 / 60.0)
        ax.plot(
            time1,
            data_in[(pointing_flag == 1) & (data_in > 0.0)],
            "--.",
            alpha=0.75,
            color=_COLORS["green"],
            label="multiple pointing",
            linewidth=0.8,
        )
        ax.set_yticks(np.linspace(0, 90, 7))
    else:
        ax.plot(
            time1,
            data_in[(pointing_flag == 1)],
            "--.",
            alpha=0.75,
            color=_COLORS["green"],
            label="multiple pointing",
            linewidth=0.8,
        )
        ax.set_yticks(np.linspace(0, 360, 9))
    ax.plot(
        time[np.any(qf == 1, axis=1)],
        data_in[np.any(qf == 1, axis=1)],
        "r.",
        linewidth=1,
        label="sun_moon_in_beam",
    )
    ax.set_ylim((vmin, vmax))
    ax.legend(loc="upper right")
    _set_ax(ax, vmax, variables.ylabel, vmin)


def _plot_irt(ax, data_in: ma.MaskedArray, name: str, time: ndarray, nc_file: str):
    """Plot for infrared temperatures."""

    variables = ATTRIBUTES[name]
    assert variables.plot_range is not None
    vmin, vmax = variables.plot_range
    ir_wavelength = read_nc_fields(nc_file, "ir_wavelength")
    if not data_in[:, 0].mask.all():
        ax.plot(
            time,
            data_in[:, 0],
            "o",
            markersize=0.75,
            fillstyle="full",
            color="sienna",
            label=str(ir_wavelength[0]) + " m",
        )
    if data_in.shape[1] > 1:
        if not data_in[:, 1].mask.all():
            ax.plot(
                time,
                data_in[:, 1],
                "o",
                markersize=0.75,
                fillstyle="full",
                color=_COLORS["shockred"],
                label=str(ir_wavelength[1]) + " m",
            )
    ax.set_ylim((vmin, vmax))
    ax.legend(loc="upper right", markerscale=6)
    _set_ax(ax, vmax, variables.ylabel, vmin)


def _plot_mqf(ax, data_in: ndarray, time: ndarray, nc_file: str):
    """Plot for quality flags of meteorological sensors."""

    qf = _get_bit_flag(data_in, np.arange(6))
    _plot_segment_data(
        ax, qf, "met_quality_flag", (time, np.linspace(0.5, 5.5, 6)), nc_file
    )
    ax.set_yticks(np.arange(6))
    ax.yaxis.set_ticklabels([])
    _set_ax(ax, 6, "")
    ax.set_title(ATTRIBUTES["met_quality_flag"].name)


def _plot_qf(data_in: ndarray, time: ndarray, fig, nc_file: str):
    """Plot for Level 1 quality flags."""

    site = _read_location(nc_file)
    _, params = read_yaml_config(site)

    fig.clear()
    nsub = 4
    h_ratio = [0.1, 0.3, 0.3, 0.3]
    if params["flag_status"][3] == 1:
        nsub = 3
        h_ratio = [0.2, 0.4, 0.4]
    fig, axs = plt.subplots(
        nsub, 1, figsize=(12.52, 16), dpi=120, facecolor="w", height_ratios=h_ratio
    )
    frequency = read_nc_fields(nc_file, "frequency")

    qf = _get_bit_flag(data_in[:, 0], [5, 6])
    _plot_segment_data(
        axs[0], qf, "quality_flag_0", (time, np.linspace(0.5, 1.5, 2)), nc_file
    )
    axs[0].set_yticks(np.arange(2))
    axs[0].yaxis.set_ticklabels([])
    axs[0].set_facecolor(_COLORS["lightgray"])
    _set_ax(axs[0], 2, "")
    axs[0].set_title(ATTRIBUTES["quality_flag_0"].name)

    case_date = _read_date(nc_file)
    gtim = _gap_array(time, case_date)

    qf1 = _get_freq_flag(data_in[:, np.array(params["receiver"]) == 1], [4])
    qf2 = _get_freq_flag(data_in[:, np.array(params["receiver"]) == 2], [4])
    qf = np.column_stack((qf1 - 1, qf2 + 1))
    _plot_segment_data(
        axs[1],
        qf,
        "quality_flag_1",
        (time, np.linspace(0.5, len(frequency) - 0.5, len(frequency))),
        nc_file,
    )
    axs[1].set_title(ATTRIBUTES["quality_flag_1"].name)

    if params["flag_status"][3] == 0:
        qf = _get_freq_flag(data_in, [3])
        if len(gtim) > 0:
            time_i, data_g = np.linspace(time[0], time[-1], len(time)), np.zeros(
                (len(time), 20), np.float32
            )
            for ig, _ in enumerate(gtim[:, 0]):
                xind = np.where((time_i >= gtim[ig, 0]) & (time_i <= gtim[ig, 1]))
                data_g[xind, :] = 1.0
            _plot_segment_data(
                axs[2],
                data_g,
                "tb_qf",
                (time_i, np.linspace(0.5, 20.0 - 0.5, 20)),
                nc_file,
            )
        _plot_segment_data(
            axs[2],
            qf,
            "quality_flag_2",
            (time, np.linspace(0.5, len(frequency) - 0.5, len(frequency))),
            nc_file,
        )
        axs[2].set_title(ATTRIBUTES["quality_flag_2"].name)

    qf = _get_freq_flag(data_in, [1, 2])
    if len(gtim) > 0:
        time_i, data_g = np.linspace(time[0], time[-1], len(time)), np.zeros(
            (len(time), 20), np.float32
        )
        for ig, _ in enumerate(gtim[:, 0]):
            xind = np.where((time_i >= gtim[ig, 0]) & (time_i <= gtim[ig, 1]))
            data_g[xind, :] = 1.0
        _plot_segment_data(
            axs[nsub - 1],
            data_g,
            "tb_qf",
            (time_i, np.linspace(0.5, 20.0 - 0.5, 20)),
            nc_file,
        )
    _plot_segment_data(
        axs[nsub - 1],
        qf,
        "quality_flag_3",
        (time, np.linspace(0.5, len(frequency) - 0.5, len(frequency))),
        nc_file,
    )
    axs[nsub - 1].set_title(ATTRIBUTES["quality_flag_3"].name)

    offset = ScaledTranslation(0 / 72, 8 / 72, fig.dpi_scale_trans)
    if params["flag_status"][3] == 1:
        offset = ScaledTranslation(0 / 72, 1 / 3, fig.dpi_scale_trans)
    for i in np.array(np.linspace(1, nsub - 1, nsub - 1), np.int32):
        axs[i].set_yticks(range(len(frequency)))
        axs[i].set_yticklabels(frequency)
        axs[i].set_facecolor(_COLORS["lightgray"])
        for label in axs[i].yaxis.get_majorticklabels():
            label.set_transform(label.get_transform() + offset)
        _set_ax(axs[i], len(frequency), "Frequency [GHz]")
        axs[i].plot(
            np.linspace(*axs[i].get_xlim(), len(time)),
            np.ones(len(time)) * np.sum(np.array(params["receiver"]) == 1),
            "k-",
            linewidth=1,
        )
    _set_labels(fig, axs[-1], nc_file)


def _plot_tb(
    data_in: ndarray,
    time: ndarray,
    fig,
    nc_file: str,
    ele_range: tuple,
    pointing: int,
    name: str,
):
    """Plot for microwave brigthness temperatures."""
    site = _read_location(nc_file)
    _, params = read_yaml_config(site)
    frequency = read_nc_fields(nc_file, "frequency")
    if name == "tb":
        quality_flag = read_nc_fields(nc_file, "quality_flag")
        data_in = _pointing_filter(nc_file, data_in, ele_range, pointing)
        time = _pointing_filter(nc_file, time, ele_range, pointing)
        quality_flag = _elevation_filter(nc_file, quality_flag, ele_range)
        quality_flag = _pointing_filter(nc_file, quality_flag, ele_range, pointing)
    else:
        sc = {}
        sc["tb"] = read_nc_fields(nc_file, "tb")
        sc["receiver_nb"] = read_nc_fields(nc_file, "receiver_nb")
        sc["receiver"] = read_nc_fields(nc_file, "receiver")
        sc["time"] = read_nc_fields(nc_file, "time")
        ang = get_ret_ang(nc_file)
        lev1_file = _get_lev1(nc_file)
        quality_flag = read_nc_fields(lev1_file, "quality_flag")
        quality_flag = _elevation_filter(
            lev1_file, quality_flag, [ang[-1] - 0.5, ang[-1] + 0.5]
        )
        quality_flag = _pointing_filter(
            lev1_file, quality_flag, [ang[-1] - 0.5, ang[-1] + 0.5], 0
        )
        qf = np.copy(quality_flag)
        quality_flag[~isbit(quality_flag, 3)] = 0
        data_in = sc["tb"] - data_in

    fig.clear()
    fig, axs = plt.subplots(
        7,
        len(frequency) % 6,
        figsize=(13, 16),
        facecolor="w",
        edgecolor="k",
        sharex="col",
        dpi=120,
    )
    fig.subplots_adjust(hspace=0.035, wspace=0.15)
    if pointing == 0:
        ylabel = "Brightness Temperature (single pointing) [K]"
    else:
        ylabel = "Brightness Temperature (multiple pointing) [K]"
    if name == "tb":
        fig.text(
            0.06,
            0.5,
            ylabel,
            va="center",
            rotation="vertical",
            fontsize=20,
        )
        if len(frequency) % 6 == 2:
            fig.text(0.445, 0.09, "flagged data", va="center", fontsize=20, color="r")
        else:
            fig.text(0.795, 0.09, "flagged data", va="center", fontsize=20, color="r")
    else:
        fig.text(
            0.06,
            0.5,
            "Brightness Temperature (Observed - Retrieved) [K]",
            va="center",
            rotation="vertical",
            fontsize=20,
        )
        fig.text(
            0.37,
            0.085,
            "spectral consistency failed",
            va="center",
            fontsize=20,
            color="r",
        )

    if axs.ndim > 1:
        axs[0, 0].set_title(
            "Receiver 1 Channels", fontsize=15, color=_COLORS["darkgray"], loc="right"
        )
        axs[0, 1].set_title(
            "Receiver 2 Channels", fontsize=15, color=_COLORS["darkgray"], loc="right"
        )
    else:
        axs[np.where(np.array(params["receiver"]) == 1)[0][0]].set_title(
            "Receiver 1",
            fontsize=15,
            color=_COLORS["darkgray"],
            loc="right",
            rotation="vertical",
            x=1.03,
            y=0.05,
        )
        axs[np.where(np.array(params["receiver"]) == 2)[0][0]].set_title(
            "Receiver 2",
            fontsize=15,
            color=_COLORS["darkgray"],
            loc="right",
            rotation="vertical",
            x=1.03,
            y=0.05,
        )

    trans = ScaledTranslation(10 / 72, -5 / 72, fig.dpi_scale_trans)
    tb_m: list[np.ndarray] = []
    tb_s: list[np.ndarray] = []

    for i, axi in enumerate(axs.T.flatten()):
        no_flag = np.where(quality_flag[:, i] == 0)[0]
        if len(np.array(no_flag)) == 0:
            no_flag = np.arange(len(time))
        tb_m = np.append(tb_m, [np.nanmean(data_in[no_flag, i])])  # TB mean
        tb_s = np.append(tb_s, [np.nanstd(data_in[no_flag, i])])  # TB std
        axi.plot(
            time,
            np.ones(len(time)) * tb_m[i],
            "--",
            color=_COLORS["darkgray"],
            linewidth=1,
        )
        axi.plot(time, data_in[:, i], "ko", markersize=0.75, fillstyle="full")
        flag = np.where(quality_flag[:, i] > 0)[0]
        axi.plot(time[flag], data_in[flag, i], "ro", markersize=0.75, fillstyle="full")
        axi.set_facecolor(_COLORS["lightgray"])
        dif = np.nanmax(data_in[no_flag, i]) - np.nanmin(data_in[no_flag, i])
        _set_ax(
            axi,
            np.nanmax(data_in[no_flag, i]) + 0.25 * dif,
            "",
            np.nanmin(data_in[no_flag, i]) - 0.25 * dif,
        )
        if i in (6, 13):
            _set_labels(fig, axi, nc_file)
        axi.text(
            0.05,
            0.9,
            str(frequency[i]) + " GHz",
            transform=axi.transAxes + trans,
            color=_COLORS["darkgray"],
            fontweight="bold",
        )
        axi.text(
            0.55,
            0.9,
            str(round(tb_m[i], 2)) + " +/- " + str(round(tb_s[i], 2)) + " K",
            transform=axi.transAxes + trans,
            color=_COLORS["darkgray"],
            fontweight="bold",
        )

    # TB mean
    axa = fig.add_subplot(121)
    axa.set_position([0.125, -0.05, 0.72, 0.125])
    axa.tick_params(axis="x", which="both", bottom=False, top=False, labelbottom=False)
    axa.tick_params(axis="y", which="both", right=False, left=False, labelleft=False)
    for pos in ["right", "top", "bottom", "left"]:
        axa.spines[pos].set_visible(False)

    if name == "tb":
        axa.set_facecolor(_COLORS["lightgray"])
        axaK = fig.add_subplot(121)
        axaK.set_position([0.125, -0.05, 0.36, 0.125])
        axaK.plot(frequency, tb_m, "ko", markerfacecolor="k", markersize=4)
        axaK.errorbar(
            frequency, tb_m, yerr=tb_s, xerr=None, linestyle="", capsize=8, color="k"
        )
        axaK.set_xticks(frequency)
        axaK.set_xticklabels(axaK.get_xticks(), rotation=30)
        axaK.set_xlim(
            [
                np.floor(np.nanmin(frequency[np.array(params["receiver"]) == 1]) - 0.1),
                np.ceil(np.nanmax(frequency[np.array(params["receiver"]) == 1]) + 0.1),
            ]
        )
        minv = np.nanmin(
            tb_m[np.array(params["receiver"]) == 1]
            - tb_s[np.array(params["receiver"]) == 1]
        )
        maxv = np.nanmax(
            tb_m[np.array(params["receiver"]) == 1]
            + tb_s[np.array(params["receiver"]) == 1]
        )
        axaK.set_ylim([np.nanmax([0, minv - 0.05 * minv]), maxv + 0.05 * maxv])
        axaK.tick_params(axis="both", labelsize=12)
        axaK.set_facecolor(_COLORS["lightgray"])
        axaK.plot(
            frequency[np.array(params["receiver"]) == 1],
            tb_m[np.array(params["receiver"]) == 1],
            "k-",
            linewidth=2,
        )

        axaV = fig.add_subplot(122)
        axaV.set_position([0.54, -0.05, 0.36, 0.125])
        axaV.plot(frequency, tb_m, "ko", markerfacecolor="k", markersize=4)
        axaV.errorbar(
            frequency, tb_m, yerr=tb_s, xerr=None, linestyle="", capsize=8, color="k"
        )
        axaV.set_xticks(frequency)
        axaV.set_xticklabels(axaV.get_xticks(), rotation=30)
        axaV.set_xlim(
            [
                np.floor(np.nanmin(frequency[np.array(params["receiver"]) == 2]) - 0.1),
                np.ceil(np.nanmax(frequency[np.array(params["receiver"]) == 2]) + 0.1),
            ]
        )
        minv = np.nanmin(
            tb_m[np.array(params["receiver"]) == 2]
            - tb_s[np.array(params["receiver"]) == 2]
        )
        maxv = np.nanmax(
            tb_m[np.array(params["receiver"]) == 2]
            + tb_s[np.array(params["receiver"]) == 2]
        )
        axaV.set_ylim([np.nanmax([0, minv - 0.05 * minv]), maxv + 0.05 * maxv])
        axaV.tick_params(axis="both", labelsize=12)
        axaV.set_facecolor(_COLORS["lightgray"])
        axaV.plot(
            frequency[np.array(params["receiver"]) == 2],
            tb_m[np.array(params["receiver"]) == 2],
            "k-",
            linewidth=2,
        )

        axaK.spines["right"].set_visible(False)
        axaV.spines["left"].set_visible(False)
        axaV.yaxis.tick_right()
        d = 0.015
        axaK.plot(
            (1 - d, 1 + d), (-d, +d), transform=axaK.transAxes, color="k", clip_on=False
        )
        axaK.plot(
            (1 - d, 1 + d),
            (1 - d, 1 + d),
            transform=axaK.transAxes,
            color="k",
            clip_on=False,
        )
        axaV.plot(
            (-d, +d), (1 - d, 1 + d), transform=axaV.transAxes, color="k", clip_on=False
        )
        axaV.plot(
            (-d, +d), (-d, +d), transform=axaV.transAxes, color="k", clip_on=False
        )
        axaK.set_ylabel("Brightness Temperature [K]", fontsize=12)
        axaV.text(
            -0.08,
            0.9,
            "TB daily means +/- standard deviation",
            fontsize=13,
            horizontalalignment="center",
            transform=axaV.transAxes,
            color=_COLORS["darkgray"],
            fontweight="bold",
        )
        axaV.text(
            -0.08,
            -0.35,
            "Frequency [GHz]",
            fontsize=13,
            horizontalalignment="center",
            transform=axaV.transAxes,
        )

    else:
        tb_m = np.ones((len(sc["time"]), len(sc["receiver_nb"]))) * np.nan
        axa = fig.subplots(1, 2)
        ticks_x_labels = _get_standard_time_ticks()
        axa[0].set_ylabel("Mean absolute difference [K]", fontsize=12)

        for irec, rec in enumerate(sc["receiver_nb"]):
            axa[irec].set_position([0.125 + irec * 0.415, -0.05, 0.36, 0.125])
            no_flag = np.where(
                np.sum(quality_flag[:, sc["receiver"] == rec], axis=1) == 0
            )[0]
            if len(no_flag) == 0:
                no_flag = np.arange(len(sc["time"]))
            tb_m[:, irec] = ma.mean(np.abs(data_in[:, sc["receiver"] == rec]), axis=1)
            axa[irec].plot(
                time,
                tb_m[:, irec],
                "o",
                color="black",
                markersize=0.75,
                fillstyle="full",
            )
            axa[irec].set_facecolor(_COLORS["lightgray"])
            flag = np.where(np.sum(quality_flag[:, sc["receiver"] == rec], axis=1) > 0)[
                0
            ]
            axa[irec].plot(
                time[flag], tb_m[flag, irec], "ro", markersize=0.75, fillstyle="full"
            )
            axa[irec].set_xticks(np.arange(0, 25, 4, dtype=int))
            axa[irec].set_xticklabels(ticks_x_labels, fontsize=12)
            axa[irec].set_xlim(0, 24)
            axa[irec].set_xlabel("Time (UTC)", fontsize=12)
            axa[irec].set_ylim([0, np.nanmax(tb_m[no_flag, irec]) + 0.5])

            # if len(np.where(isbit(qf[:, 0], 5))[0]) > 0:
            #     data_g = np.zeros((len(time), 10), np.float32)
            #     data_g[isbit(qf[:, 0], 5), :] = 1.0
            #     _plot_segment_data(
            #         axa[irec],
            #         data_g,
            #         "tb_missing",
            #         (time, np.linspace(0, np.nanmax(tb_m[no_flag, irec]) + 0.5, 10)),
            #         nc_file,
            #     )
            #     handles, labels = axa[irec].get_legend_handles_labels()
            #     handles.append(Patch(facecolor=_COLORS["gray"]))
            #     labels.append("rain_detected")
            #     axa[irec].legend(handles, labels, loc="upper right")


def _plot_met(ax, data_in: ndarray, name: str, time: ndarray, nc_file: str):
    """Plot for meteorological sensors."""

    ylabel = ATTRIBUTES[name].ylabel
    if name == "rainfall_rate":
        data_in *= 1000.0 * 3600.0
    if name == "air_pressure":
        data_in /= 100.0
    if name == "relative_humidity":
        data_in *= 100.0
        ylabel = "relative humidity (%)"
        ax.set_title("Relative and absolute humidity", fontsize=14)
    data, time = _get_unmasked_values(data_in, time)
    if name == "wind_direction":
        spd = read_nc_fields(nc_file, "wind_speed")
        rolling_mean, width = dir_avg(time, spd, data)
        ax.set_yticks(np.linspace(0, 360, 9))
    else:
        rolling_mean, width = _calculate_rolling_mean(time, data)
    time = _nan_time_gaps(time)
    rolling_mean = np.interp(
        time, time[int(width / 2 - 1) : int(-width / 2)], rolling_mean
    )

    if name not in ("rainfall_rate", "air_temperature", "relative_humidity"):
        ax.plot(time, data, ".", alpha=0.8, color=_COLORS["darksky"], markersize=1)
        ax.plot(
            time, rolling_mean, "o", fillstyle="full", color="darkblue", markersize=3
        )
    plot_range = ATTRIBUTES[name].plot_range
    assert plot_range is not None
    vmin, vmax = plot_range
    if name == "air_pressure":
        vmin, vmax = np.nanmin(data) - 1.0, np.nanmax(data) + 1.0
    if name in ("wind_speed", "rainfall_rate"):
        vmin, vmax = 0.0, np.nanmax([np.nanmax(data) + 1.0, 2.0])

    _set_ax(ax, vmax, ylabel, min_y=vmin)
    ax.grid(True)

    if name == "air_temperature":
        ax.plot(time, data, ".", alpha=0.8, color=_COLORS["darksky"], markersize=1)
        ax.plot(
            time,
            rolling_mean,
            "o",
            fillstyle="full",
            color="darkblue",
            markersize=3,
            label="Temperature",
        )
        rh = read_nc_fields(nc_file, "relative_humidity")
        t_d = t_dew_rh(data, rh)
        rolling_mean, width = _calculate_rolling_mean(time, t_d)
        rolling_mean = np.interp(
            time, time[int(width / 2 - 1) : int(-width / 2)], rolling_mean
        )
        ax.plot(
            time,
            t_d,
            ".",
            alpha=0.8,
            color=_COLORS["blue"],
            markersize=1,
        )
        ax.plot(
            time,
            rolling_mean,
            "o",
            fillstyle="full",
            color=_COLORS["darkgray"],
            markersize=3,
            label="Dewpoint",
        )
        vmin, vmax = np.nanmin([data, t_d]) - 1.0, np.nanmax([data, t_d]) + 1.0
        ax.legend(loc="upper right", markerscale=2)
        _set_ax(ax, vmax, ylabel, min_y=vmin)
        ax.grid(True)

    if name == "relative_humidity":
        T = read_nc_fields(nc_file, "air_temperature")
        q = abs_hum(T, data / 100.0)
        rolling_mean2, width2 = _calculate_rolling_mean(time, q)
        rolling_mean2 = np.interp(
            time, time[int(width2 / 2 - 1) : int(-width / 2)], rolling_mean2
        )
        ax2 = ax.twinx()
        ax2.plot(
            time,
            q,
            ".",
            alpha=0.8,
            color=_COLORS["blue"],
            markersize=1,
        )
        _set_ax(
            ax2,
            np.nanmax(
                [
                    np.nanmax(q) + 0.1 * np.nanmax(q),
                    0.003,
                ]
            ),
            "absolute humidity (kg m$^{-3}$)",
            min_y=np.nanmax(
                [
                    np.nanmin(q) - 0.1 * np.nanmin(q),
                    0.0,
                ]
            ),
        )
        ax2.plot(
            time,
            rolling_mean2,
            "o",
            fillstyle="full",
            color=_COLORS["darkgray"],
            markersize=3,
            label="Abs. hum.",
        )

        yl = ax.get_ylim()
        yl2 = ax2.get_ylim()

        ticks = _calculate_ticks(ax.get_yticks(), yl, yl2)

        ax2.yaxis.set_major_locator(FixedLocator(ticks))
        ax2.yaxis.set_major_formatter(FormatStrFormatter("%.4f"))
        ax3 = ax.twinx()
        ax3.plot(time, data, ".", alpha=0.8, color=_COLORS["darksky"], markersize=1)
        ax3.plot(
            time,
            rolling_mean,
            "o",
            fillstyle="full",
            color="darkblue",
            markersize=3,
            label="Rel. hum.",
        )
        lines2, labels2 = ax2.get_legend_handles_labels()
        lines3, labels3 = ax3.get_legend_handles_labels()
        ax3.legend(lines3 + lines2, labels3 + labels2, loc="upper right", markerscale=2)
        _set_ax(ax3, vmax, "", min_y=vmin)
        ax3.set_yticklabels([])
        ax3.set_frame_on(False)

    if name == "rainfall_rate":
        ax2 = ax.twinx()
        ax2.plot(
            time,
            np.cumsum(data) / 3600.0,
            color=_COLORS["darkgray"],
            linewidth=2.0,
        )
        _set_ax(
            ax2,
            np.nanmax(
                [
                    np.nanmax(np.cumsum(data) / 3600.0)
                    + 0.1 * np.nanmax(np.cumsum(data) / 3600.0),
                    0.004,
                ]
            ),
            "accum. amount (mm)",
            min_y=0.0,
        )
        if np.nanmax(data) <= 2.0:
            minorLocator = MultipleLocator(0.5)
            ax.yaxis.set_major_locator(minorLocator)
        yl = ax.get_ylim()
        yl2 = ax2.get_ylim()

        ticks = _calculate_ticks(ax.get_yticks(), yl, yl2)

        ax2.yaxis.set_major_locator(FixedLocator(ticks))
        ax2.yaxis.set_major_formatter(FormatStrFormatter("%.3f"))
<<<<<<< HEAD
        _set_ax(ax, vmax, "rainfall rate (" + ylabel + ")", min_y=vmin)
=======
        assert ylabel is not None
        _set_ax(ax, vmax, "rain rate (" + ylabel + ")", min_y=vmin)
>>>>>>> ea6b13fc
        ax3 = ax.twinx()
        ax3.plot(time, data, ".", alpha=0.8, color=_COLORS["darksky"], markersize=1)
        ax3.plot(
            time, rolling_mean, "o", fillstyle="full", color="darkblue", markersize=3
        )
        _set_ax(ax3, vmax, "", min_y=vmin)
        ax3.set_yticklabels([])
        ax3.set_yticks([])
        ax3.set_frame_on(False)


def _calculate_ticks(x, yl, yl2):
    return yl2[0] + (x - yl[0]) / (yl[1] - yl[0]) * (yl2[1] - yl2[0])


def _plot_int(ax, data_in: ma.MaskedArray, name: str, time: ndarray, nc_file: str):
    """Plot for integrated quantities (LWP, IWV)."""

    flag = _get_ret_flag(nc_file, time)
    data0, time0 = data_in[flag == 0], time[flag == 0]
    if len(data0) == 0:
        data0, time0 = data_in, time
    plot_range = ATTRIBUTES[name].plot_range
    assert plot_range is not None
    vmin, vmax = plot_range
    if name == "iwv":
        vmin, vmax = np.nanmin(data0) - 1.0, np.nanmax(data0) + 1.0
    else:
        vmax = np.min([np.nanmax(data0) + 0.05, vmax])
        vmin = np.max([np.nanmin(data0) - 0.05, vmin])
    _set_ax(ax, vmax, ATTRIBUTES[name].ylabel, min_y=vmin)

    flag_tmp, width = _calculate_rolling_mean(time, flag, win=1 / 60)
    data_f = np.zeros((len(flag_tmp), 10), np.float32)
    data_f[flag_tmp > 0, :] = 1.0
    cmap = ListedColormap([_COLORS["lightgray"], _COLORS["gray"]])
    norm = BoundaryNorm([0, 1, 2], cmap.N)
    ax.pcolormesh(
        time[int(width / 2 - 1) : int(-width / 2)],
        np.linspace(vmin, vmax, 10),
        data_f.T,
        cmap=cmap,
        norm=norm,
    )

    case_date = _read_date(nc_file)
    gtim = _gap_array(time, case_date, 15.0 / 60.0)
    if len(gtim) > 0:
        time_i, data_g = np.linspace(time[0], time[-1], len(time)), np.zeros(
            (len(time), 10), np.float32
        )
        for ig, _ in enumerate(gtim[:, 0]):
            xind = np.where((time_i >= gtim[ig, 0]) & (time_i <= gtim[ig, 1]))
            data_g[xind, :] = 1.0

        _plot_segment_data(
            ax,
            data_g,
            "tb_missing",
            (time_i, np.linspace(vmin, vmax, 10)),
            nc_file,
        )

    ax.plot(time, data_in, ".", color="royalblue", markersize=1)
    ax.axhline(linewidth=0.8, color="k")
    rolling_mean, width = _calculate_rolling_mean(time0, data0)
    time0 = _nan_time_gaps(time0)
    ax.plot(
        time0[int(width / 2 - 1) : int(-width / 2)],
        rolling_mean,
        color="sienna",
        linewidth=2.0,
    )
    ax.plot(
        time0[int(width / 2 - 1) : int(-width / 2)],
        rolling_mean,
        color="wheat",
        linewidth=0.6,
    )<|MERGE_RESOLUTION|>--- conflicted
+++ resolved
@@ -7,6 +7,7 @@
 import numpy as np
 from matplotlib import rcParams
 from matplotlib.colors import BoundaryNorm, ListedColormap
+from matplotlib.patches import Patch
 from matplotlib.ticker import (
     FixedLocator,
     FormatStrFormatter,
@@ -320,13 +321,8 @@
 
 def _read_ax_values(full_path: str) -> tuple[ndarray, ndarray]:
     """Returns time and height arrays."""
-<<<<<<< HEAD
     fields = ["time", "height"]
     time, height = read_nc_fields(full_path, fields)
-=======
-    time = read_nc_fields(full_path, "time")
-    height = read_nc_fields(full_path, "height")
->>>>>>> ea6b13fc
     height_km = height / 1000
     return time, height_km
 
@@ -820,7 +816,7 @@
             markersize=0.75,
             fillstyle="full",
             color="sienna",
-            label=str(ir_wavelength[0]) + " m",
+            label=str(ir_wavelength[0] / 1e-6) + " µm",
         )
     if data_in.shape[1] > 1:
         if not data_in[:, 1].mask.all():
@@ -831,7 +827,7 @@
                 markersize=0.75,
                 fillstyle="full",
                 color=_COLORS["shockred"],
-                label=str(ir_wavelength[1]) + " m",
+                label=str(ir_wavelength[1] / 1e-6) + " µm",
             )
     ax.set_ylim((vmin, vmax))
     ax.legend(loc="upper right", markerscale=6)
@@ -1268,20 +1264,20 @@
             axa[irec].set_xlabel("Time (UTC)", fontsize=12)
             axa[irec].set_ylim([0, np.nanmax(tb_m[no_flag, irec]) + 0.5])
 
-            # if len(np.where(isbit(qf[:, 0], 5))[0]) > 0:
-            #     data_g = np.zeros((len(time), 10), np.float32)
-            #     data_g[isbit(qf[:, 0], 5), :] = 1.0
-            #     _plot_segment_data(
-            #         axa[irec],
-            #         data_g,
-            #         "tb_missing",
-            #         (time, np.linspace(0, np.nanmax(tb_m[no_flag, irec]) + 0.5, 10)),
-            #         nc_file,
-            #     )
-            #     handles, labels = axa[irec].get_legend_handles_labels()
-            #     handles.append(Patch(facecolor=_COLORS["gray"]))
-            #     labels.append("rain_detected")
-            #     axa[irec].legend(handles, labels, loc="upper right")
+            if len(np.where(isbit(qf[:, 0], 5))[0]) > 0:
+                data_g = np.zeros((len(time), 10), np.float32)
+                data_g[isbit(qf[:, 0], 5), :] = 1.0
+                _plot_segment_data(
+                    axa[irec],
+                    data_g,
+                    "tb_missing",
+                    (time, np.linspace(0, np.nanmax(tb_m[no_flag, irec]) + 0.5, 10)),
+                    nc_file,
+                )
+                handles, labels = axa[irec].get_legend_handles_labels()
+                handles.append(Patch(facecolor=_COLORS["gray"]))
+                labels.append("rain_detected")
+                axa[irec].legend(handles, labels, loc="upper right")
 
 
 def _plot_met(ax, data_in: ndarray, name: str, time: ndarray, nc_file: str):
@@ -1460,12 +1456,8 @@
 
         ax2.yaxis.set_major_locator(FixedLocator(ticks))
         ax2.yaxis.set_major_formatter(FormatStrFormatter("%.3f"))
-<<<<<<< HEAD
+        assert ylabel is not None
         _set_ax(ax, vmax, "rainfall rate (" + ylabel + ")", min_y=vmin)
-=======
-        assert ylabel is not None
-        _set_ax(ax, vmax, "rain rate (" + ylabel + ")", min_y=vmin)
->>>>>>> ea6b13fc
         ax3 = ax.twinx()
         ax3.plot(time, data, ".", alpha=0.8, color=_COLORS["darksky"], markersize=1)
         ax3.plot(
