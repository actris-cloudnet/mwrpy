"""Module for plotting"""
import locale
from datetime import date, datetime

import matplotlib.pyplot as plt
import netCDF4
import numpy as np
from matplotlib import rcParams
from matplotlib.colors import BoundaryNorm, ListedColormap
from matplotlib.patches import Patch
from matplotlib.ticker import (
    FixedLocator,
    FormatStrFormatter,
    MultipleLocator,
    NullLocator,
)
from matplotlib.transforms import Affine2D, Bbox, ScaledTranslation
from mpl_toolkits.axes_grid1 import make_axes_locatable
from numpy import ma, ndarray

from mwrpy.atmos import abs_hum, dir_avg, t_dew_rh
from mwrpy.plots.plot_meta import _COLORS, ATTRIBUTES
from mwrpy.plots.plot_utils import (
    _calculate_rolling_mean,
    _gap_array,
    _get_bit_flag,
    _get_freq_flag,
    _get_lev1,
    _get_ret_flag,
    _get_unmasked_values,
    _nan_time_gaps,
    _read_location,
)
from mwrpy.utils import (
    get_ret_ang,
    isbit,
    read_nc_field_name,
    read_nc_fields,
    read_yaml_config,
    seconds2hours,
)


class Dimensions:
    """Dimensions of a generated figure in pixels."""

    width: int
    height: int
    margin_top: int
    margin_right: int
    margin_bottom: int
    margin_left: int

    def __init__(self, fig, axes, pad_inches: float | None = None):
        if pad_inches is None:
            pad_inches = rcParams["savefig.pad_inches"]

        tightbbox = (
            fig.get_tightbbox(fig.canvas.get_renderer())
            .padded(pad_inches)
            .transformed(Affine2D().scale(fig.dpi))
        )
        self.width = int(tightbbox.width)
        self.height = int(tightbbox.height)

        x0, y0, x1, y1 = (
            Bbox.union([ax.get_window_extent() for ax in axes])
            .translated(-tightbbox.x0, -tightbbox.y0)
            .extents.round()
        )
        self.margin_top = int(self.height - y1)
        self.margin_right = int(self.width - x1 - 1)
        self.margin_bottom = int(y0 - 1)
        self.margin_left = int(x0)


def generate_figure(
    nc_file: str,
    field_names: list,
    show: bool = False,
    save_path: str | None = None,
    max_y: int = 5,
    ele_range: tuple[float, float] = (
        0.0,
        91.0,
    ),
    pointing: int = 0,
    dpi: int = 120,
    image_name: str | None = None,
    sub_title: bool = True,
    title: bool = True,
) -> tuple[Dimensions, str] | None:
    """Generates a mwrpy figure.
    Args:
        nc_file (str): Input file.
        field_names (list): Variable names to be plotted.
        show (bool, optional): If True, shows the figure. Default is True.
        save_path (str, optional): Setting this path will save the figure (in the
            given path). Default is None, when the figure is not saved.
        max_y (int, optional): Upper limit in the plots (km). Default is 12.
        ele_range (tuple, optional): Range of elevation angles to be plotted.
        pointing (int, optional): Type of observation (0: single pointing, 1: BL scan)
        dpi (int, optional): Figure quality (if saved). Higher value means
            more pixels, i.e., better image quality. Default is 120.
        image_name (str, optional): Name (and full path) of the output image.
            Overrides the *save_path* option. Default is None.
        sub_title (bool, optional): Add subtitle to image. Default is True.
        title (bool, optional): Add title to image. Default is True.
    Returns:
        Dimensions of the generated figure in pixels.
        File name of the generated figure.
    Examples:
        >>> from mwrpy.plots import generate_figure
        >>> generate_figure('lev2_file.nc', ['lwp'])
    """

    valid_fields, valid_names = _find_valid_fields(nc_file, field_names)
    if len(valid_fields) > 0:
        is_height = _is_height_dimension(nc_file)
        fig, axes = _initialize_figure(len(valid_fields), dpi)

        for ax, field, name in zip(axes, valid_fields, valid_names):
            time = _read_time_vector(nc_file)
            elevation_range = ATTRIBUTES[name].ele
            if elevation_range is None:
                elevation_range = ele_range
            ax.set_facecolor(_COLORS["lightgray"])
            if name not in ("elevation_angle", "azimuth_angle"):
                time = _elevation_filter(nc_file, time, elevation_range)
                field = _elevation_filter(nc_file, field, elevation_range)
            if title:
                _set_title(ax, name, nc_file, "")
            if not is_height:
                source = ATTRIBUTES[name].source
                _plot_instrument_data(
                    ax,
                    field,
                    name,
                    source,
                    time,
                    fig,
                    nc_file,
                    elevation_range,
                    pointing,
                )
            else:
                ax_value = _read_ax_values(nc_file)
                ax_value = (time, ax_value[1])
                field, ax_value = _screen_high_altitudes(field, ax_value, max_y)
                _set_ax(ax, max_y)

                plot_type = ATTRIBUTES[name].plot_type
                if plot_type == "mesh":
                    _plot_colormesh_data(ax, field, name, ax_value, nc_file)

        case_date = _set_labels(fig, axes[-1], nc_file, sub_title)
        file_name = handle_saving(
            nc_file, image_name, save_path, show, case_date, valid_names
        )
        return Dimensions(fig, axes), file_name
    return None


def _mark_gaps(
    time: ndarray,
    data: ma.MaskedArray,
    max_allowed_gap: float = 1,
    mask_edge: int = 0,
) -> tuple:
    """Mark gaps in time and data"""

    assert time[0] >= 0
    assert time[-1] <= 24
    max_gap = max_allowed_gap / 60
    if not ma.is_masked(data):
        mask_new = np.zeros(data.shape)
    elif ma.all(data.mask) is ma.masked:
        mask_new = np.ones(data.shape)
    else:
        mask_new = np.copy(data.mask)
    data_new = ma.copy(data)
    time_new = np.copy(time)
    gap_indices = np.where(np.diff(time) > max_gap)[0]
    for ia in range(mask_edge):
        gap_indices = np.unique(
            np.sort(np.append(gap_indices, [gap_indices - ia, gap_indices + ia]))
        )
    temp_array = np.zeros((2, data.shape[1]))
    temp_mask = np.ones((2, data.shape[1]))
    time_delta = 0.0
    for ind in np.sort(gap_indices)[::-1]:
        ind += 1
        data_new = np.insert(data_new, ind, temp_array, axis=0)
        mask_new = np.insert(mask_new, ind, temp_mask, axis=0)
        time_new = np.insert(time_new, ind, time[ind] - time_delta)
        time_new = np.insert(time_new, ind, time[ind - 1] + time_delta)
    if (time[0] - 0) > max_gap:
        data_new = np.insert(data_new, 0, temp_array, axis=0)
        mask_new = np.insert(mask_new, 0, temp_mask, axis=0)
        time_new = np.insert(time_new, 0, time[0] - time_delta)
        time_new = np.insert(time_new, 0, time_delta)
    if (24 - time[-1]) > max_gap:
        ind = mask_new.shape[0]
        data_new = np.insert(data_new, ind, temp_array, axis=0)
        mask_new = np.insert(mask_new, ind, temp_mask, axis=0)
        time_new = np.insert(time_new, ind, 24 - time_delta)
        time_new = np.insert(time_new, ind, time[-1] + time_delta)
    data_new.mask = mask_new
    return time_new, data_new


def handle_saving(
    nc_file: str,
    image_name: str | None,
    save_path: str | None,
    show: bool,
    case_date: date,
    field_names: list,
    fix: str = "",
) -> str:
    """Returns file name of plot."""
    site_name = _read_location(nc_file)
    if image_name:
        date_string = case_date.strftime("%Y%m%d")
        file_name = f"{save_path}{date_string}_{site_name}_{image_name}.png"
        plt.savefig(
            f"{save_path}{date_string}_{site_name}_{image_name}.png",
            bbox_inches="tight",
        )
    elif save_path:
        file_name = _create_save_name(save_path, case_date, field_names, fix)
        plt.savefig(file_name, bbox_inches="tight")
    if show:
        plt.show()
    plt.close()
    return file_name


def _set_labels(fig, ax, nc_file: str, sub_title: bool = True) -> date:
    """Sets labels and returns date of netCDF file."""
    ax.set_xlabel("Time (UTC)", fontsize=13)
    case_date = _read_date(nc_file)
    site_name = _read_location(nc_file)
    if sub_title:
        _add_subtitle(fig, case_date, site_name)
    return case_date


def _set_title(ax, field_name: str, nc_file, identifier: str = " from actris_mwr_pro"):
    """Sets title of plot."""
    if ATTRIBUTES[field_name].name:
        ax.set_title(f"{ATTRIBUTES[field_name].name}{identifier}", fontsize=14)
    else:
        ax.set_title(
            f"{read_nc_field_name(nc_file, field_name)}{identifier}", fontsize=14
        )


def _find_valid_fields(nc_file: str, names: list) -> tuple[list, list]:
    """Returns valid field names and corresponding data."""
    valid_names, valid_data = names[:], []
    with netCDF4.Dataset(nc_file) as nc:
        for name in names:
            if name in nc.variables:
                valid_data.append(nc.variables[name][:])
            else:
                valid_names.remove(name)
    # if not valid_names:
    #     raise ValueError("No fields to be plotted")
    return valid_data, valid_names


def _is_height_dimension(full_path: str) -> bool:
    """Checks for height dimension in netCDF file."""
    with netCDF4.Dataset(full_path) as nc:
        is_height = "height" in nc.variables
    return is_height


def _elevation_filter(full_path: str, data_field: ndarray, ele_range: tuple) -> ndarray:
    """Filters data for specified range of elevation angles."""
    with netCDF4.Dataset(full_path) as nc:
        if "elevation_angle" in nc.variables:
            elevation = read_nc_fields(full_path, "elevation_angle")
            if data_field.ndim > 1:
                data_field = data_field[
                    (elevation >= ele_range[0]) & (elevation <= ele_range[1]), :
                ]
            else:
                data_field = data_field[
                    (elevation >= ele_range[0]) & (elevation <= ele_range[1])
                ]
    return data_field


def _pointing_filter(
    full_path: str, data_field: ndarray, ele_range: tuple, status: int
) -> ndarray:
    """Filters data according to pointing flag."""
    with netCDF4.Dataset(full_path) as nc:
        if "pointing_flag" in nc.variables:
            pointing = read_nc_fields(full_path, "pointing_flag")
            pointing = _elevation_filter(full_path, pointing, ele_range)
            if data_field.ndim > 1:
                data_field = data_field[pointing == status, :]
            else:
                data_field = data_field[pointing == status]
    return data_field


def _initialize_figure(n_subplots: int, dpi) -> tuple:
    """Creates an empty figure according to the number of subplots."""
    fig, axes = plt.subplots(
        n_subplots, figsize=(16, 4 + (n_subplots - 1) * 4.8), dpi=dpi, facecolor="white"
    )
    fig.subplots_adjust(left=0.06, right=0.73)
    if n_subplots == 1:
        axes = [axes]
    return fig, axes


def _read_ax_values(full_path: str) -> tuple[ndarray, ndarray]:
    """Returns time and height arrays."""
<<<<<<< HEAD
    fields = ["time", "height"]
    time, height = read_nc_fields(full_path, fields)
=======
    time = read_nc_fields(full_path, "time")
    height = read_nc_fields(full_path, "height")
>>>>>>> 0842681e
    height_km = height / 1000
    return time, height_km


def _read_time_vector(nc_file: str) -> ndarray:
    """Converts time vector to fraction hour."""
    with netCDF4.Dataset(nc_file) as nc:
        time = nc.variables["time"][:]
    return seconds2hours(time)


def _screen_high_altitudes(data_field: ndarray, ax_values: tuple, max_y: int) -> tuple:
    """Removes altitudes from 2D data that are not visible in the figure.
    Bug in pcolorfast causing effect to axis not noticing limitation while
    saving fig. This fixes that bug till pcolorfast does fixing themselves.
    Args:
        data_field (ndarray): 2D data array.
        ax_values (tuple): Time and height 1D arrays.
        max_y (int): Upper limit in the plots (km).
    """
    alt = ax_values[-1]
    if data_field.ndim > 1:
        ind = int((np.argmax(alt > max_y) or len(alt)) + 1)
        data_field = data_field[:, :ind]
        alt = alt[:ind]
    return data_field, (ax_values[0], alt)


def _set_ax(ax, max_y: float, ylabel: str | None = None, min_y: float = 0.0):
    """Sets ticks and tick labels for plt.imshow()."""
    ticks_x_labels = _get_standard_time_ticks()
    ax.set_ylim(min_y, max_y)
    ax.set_xticks(np.arange(0, 25, 4, dtype=int))
    ax.set_xticklabels(ticks_x_labels, fontsize=12)
    ax.set_ylabel("Height a.s.l. (km)", fontsize=13)
    ax.set_xlim(0, 24)
    if ylabel is not None:
        ax.set_ylabel(ylabel, fontsize=13)


def _get_standard_time_ticks(resolution: int = 4) -> list:
    """Returns typical ticks / labels for a time vector between 0-24h."""
    return [
        f"{int(i):02d}:00" if 24 > i > 0 else ""
        for i in np.arange(0, 24.01, resolution)
    ]


def _init_colorbar(plot, axis):
    """Returns colorbar."""
    divider = make_axes_locatable(axis)
    cax = divider.append_axes("right", size="1%", pad=0.25)
    return plt.colorbar(plot, fraction=1.0, ax=axis, cax=cax)


def _read_date(nc_file: str) -> date:
    """Returns measurement date."""
    locale.setlocale(locale.LC_TIME, "en_US.UTF-8")
    with netCDF4.Dataset(nc_file) as nc:
        case_date = datetime.strptime(nc.date, "%Y-%m-%d")
    return case_date


def _add_subtitle(fig, case_date: date, site_name: str):
    """Adds subtitle into figure."""
    text = _get_subtitle_text(case_date, site_name)
    fig.suptitle(
        text,
        fontsize=13,
        y=0.885,
        x=0.07,
        horizontalalignment="left",
        verticalalignment="bottom",
    )


def _get_subtitle_text(case_date: date, site_name: str) -> str:
    """Returns string with site name and date."""
    site_name = site_name.replace("-", " ")
    return f"{site_name}, {case_date.strftime('%-d %b %Y')}"


def _create_save_name(
    save_path: str, case_date: date, field_names: list, fix: str = ""
) -> str:
    """Creates file name for saved images."""
    date_string = case_date.strftime("%Y%m%d")
    return f"{save_path}{date_string}_{'_'.join(field_names)}{fix}.png"


def _plot_segment_data(ax, data: ma.MaskedArray, name: str, axes: tuple, nc_file: str):
    """Plots categorical 2D variable.
    Args:
        ax (obj): Axes object of subplot (1,2,3,.. [1,1,],[1,2]... etc.)
        data (ndarray): 2D data array.
        name (string): Name of plotted data.
        axes (tuple): Time and height 1D arrays.
        nc_file (str): Input file.
    """
    if name == "tb_missing":
        cmap = ListedColormap(["#FFFFFF00", _COLORS["gray"]])
        pl = ax.pcolor(*axes, data.T, cmap=cmap, shading="nearest", vmin=-0.5, vmax=1.5)
    elif name == "tb_qf":
        cmap = ListedColormap([_COLORS["lightgray"], _COLORS["darkgray"]])
        pl = ax.pcolor(*axes, data.T, cmap=cmap, shading="nearest", vmin=-0.5, vmax=1.5)
    else:
        variables = ATTRIBUTES[name]
        assert variables.clabel is not None
        clabel = [x[0] for x in variables.clabel]
        cbar = [x[1] for x in variables.clabel]
        cmap = ListedColormap(cbar)
        x, y = axes[0], axes[1]
        x[1:] = x[1:] - np.diff(x)
        pl = ax.pcolor(
            x, y, data.T, cmap=cmap, shading="nearest", vmin=-0.5, vmax=len(cbar) - 0.5
        )
        ax.grid(axis="y")
        colorbar = _init_colorbar(pl, ax)
        colorbar.set_ticks(np.arange(len(clabel)))
        if name == "quality_flag_3":
            site = _read_location(nc_file)
            _, params = read_yaml_config(site)
            clabel[2] = clabel[2] + " (" + str(params["TB_threshold"][1]) + " K)"
            clabel[1] = clabel[1] + " (" + str(params["TB_threshold"][0]) + " K)"
        colorbar.ax.set_yticklabels(clabel, fontsize=13)


def _plot_colormesh_data(ax, data_in: np.ndarray, name: str, axes: tuple, nc_file: str):
    """Plots continuous 2D variable.
    Creates only one plot, so can be used both one plot and subplot type of figs.
    Args:
        ax (obj): Axes object of subplot (1,2,3,.. [1,1,],[1,2]... etc.)
        data (ndarray): 2D data array.
        name (string): Name of plotted data.
        axes (tuple): Time and height 1D arrays.
        nc_file (str): Input file.
    """
    data = data_in.copy()
    variables = ATTRIBUTES[name]
    nbin = 7
    nlev1 = 31
    if ATTRIBUTES[name].nlev:
        nlev = ATTRIBUTES[name].nlev
    else:
        nlev = 16

    assert variables.plot_range is not None

    if name == "potential_temperature":
        hum_file = nc_file.replace("2P07", "2P03")

    if name == "equivalent_potential_temperature":
        nbin = 9
        nlev1 = 41
        hum_file = nc_file.replace("2P08", "2P03")

    if name == "absolute_humidity":
        nbin = 6

    if name == "relative_humidity":
        assert isinstance(data_in, ma.MaskedArray)
        data[data_in.mask] = np.nan
        data[data > 1.0] = 1.0
        data[data < 0.0] = 0.0
        data *= 100.0
        nbin = 6
        hum_file = nc_file.replace("2P04", "2P03")

    if name in (
        "relative_humidity",
        "potential_temperature",
        "equivalent_potential_temperature",
    ):
        hum_time = seconds2hours(read_nc_fields(hum_file, "time"))
        hum_flag = _get_ret_flag(hum_file, hum_time)
        hum_tmp, width = _calculate_rolling_mean(hum_time, hum_flag, win=15 / 60)
        hum_flag = np.interp(
            axes[0], hum_time[int(width / 2 - 1) : int(-width / 2)], hum_tmp
        )
    else:
        hum_flag = np.zeros(len(axes[0]), np.int32)

    if variables.plot_type == "bit":
        cmap = ListedColormap(variables.cbar)
        pos = ax.get_position()
        ax.set_position([pos.x0, pos.y0, pos.width * 0.965, pos.height])
    else:
        cmap = plt.get_cmap(variables.cbar, nlev1)

    vmin, vmax = variables.plot_range

    if variables.cbar_ext in ("neither", "max"):
        data[data < vmin] = vmin

    if np.ma.median(np.diff(axes[0][:])) < 5 / 60:
        data, _ = _calculate_rolling_mean(axes[0], data, win=15 / 60)
        time, data = _mark_gaps(axes[0][:], ma.MaskedArray(data), 35, 10)
    else:
        time, data = _mark_gaps(
            axes[0][:],
            ma.MaskedArray(data_in),
            np.ma.median(np.diff(axes[0][:])) * 60.0
            + np.ma.median(np.diff(axes[0][:])) * 10.0,
            0,
        )

    ax.contourf(
        time,
        axes[1],
        data.T,
        levels=np.linspace(vmin, vmax, nlev1),
        cmap=cmap,
        extend=variables.cbar_ext,
        alpha=0.5,
    )

    flag = _get_ret_flag(nc_file, axes[0])

    if np.ma.median(np.diff(axes[0][:])) < 5 / 60:
        flag_tmp, width = _calculate_rolling_mean(axes[0], flag, win=15 / 60)
        flag = np.interp(
            axes[0], axes[0][int(width / 2 - 1) : int(-width / 2)], flag_tmp
        )
        data_in[(flag > 0) | (hum_flag > 0), :] = np.nan
        data, _ = _calculate_rolling_mean(axes[0], data_in, win=15 / 60)
        time, data = _mark_gaps(axes[0][:], ma.MaskedArray(data), 35, 10)
    else:
        data_in[(flag > 0) | (hum_flag > 0), :] = np.nan
        time, data = _mark_gaps(
            axes[0][:],
            ma.MaskedArray(data_in),
            np.ma.median(np.diff(axes[0][:])) * 60.0
            + np.ma.median(np.diff(axes[0][:])) * 10.0,
            0,
        )

    if variables.cbar_ext in ("neither", "max"):
        data[data < vmin] = vmin

    pl = ax.contourf(
        time,
        axes[1],
        data.T,
        levels=np.linspace(vmin, vmax, nlev1),
        cmap=cmap,
        extend=variables.cbar_ext,
    )
    ds = int(np.round(len(time) * 0.05))
    assert isinstance(nlev, int)
    cp = ax.contour(
        time[ds : len(time) - ds],
        axes[1],
        data[ds : len(time) - ds, :].T,
        levels=np.linspace(vmin, vmax, nlev),
        colors="black",
        linewidths=0.0001,
    )
    cbl = plt.clabel(cp, fontsize=8)
    ta = np.array([])
    for l in cbl:
        l.set_va("bottom")
        l.set_weight("bold")
        if float(l.get_text()) in ta:
            l.set_visible(False)
        ta = np.append(ta, [float(l.get_text())])
    ax.contour(
        time,
        axes[1],
        data.T,
        levels=np.linspace(vmin, vmax, nlev),
        colors="black",
        linewidths=0.8,
    )

    if variables.plot_type != "bit":
        colorbar = _init_colorbar(pl, ax)
        locator = colorbar.ax.yaxis.get_major_locator()
        # locator, formatter = colorbar._get_ticker_locator_formatter()
        locator.set_params(nbins=nbin)
        colorbar.update_ticks()
        colorbar.set_label(variables.clabel, fontsize=13)


def _plot_instrument_data(
    ax,
    data: ma.MaskedArray,
    name: str,
    product: str | None,
    time: ndarray,
    fig,
    nc_file: str,
    ele_range: tuple,
    pointing: int,
):
    """Calls plotting function for specified product."""
    if product == "int":
        _plot_int(ax, data, name, time, nc_file)
    elif product in ("met", "met2"):
        _plot_met(ax, data, name, time, nc_file)
    elif product == "tb":
        _plot_tb(data, time, fig, nc_file, ele_range, pointing, name)
    elif product == "irt":
        _plot_irt(ax, data, name, time, nc_file)
    elif product == "qf":
        _plot_qf(data, time, fig, nc_file)
    elif product == "mqf":
        _plot_mqf(ax, data, time, nc_file)
    elif product == "sen":
        _plot_sen(ax, data, name, time, nc_file)
    elif product == "hkd":
        _plot_hkd(ax, data, name, time)

    pos = ax.get_position()
    ax.set_position([pos.x0, pos.y0, pos.width * 0.965, pos.height])


def _plot_hkd(ax, data_in: ndarray, name: str, time: ndarray):
    """Plot for housekeeping data."""

    time = _nan_time_gaps(time)
    if name == "t_amb":
        data_in[data_in == -999.0] = np.nan
        if np.nanmax(data_in[:, 0] - data_in[:, 1]) > 0.0:
            ax.plot(
                time,
                np.abs(data_in[:, 0] - data_in[:, 1]),
                color=_COLORS["darkgray"],
                label="Difference",
                linewidth=0.8,
            )
            _set_ax(
                ax,
                np.nanmax(np.abs(data_in[:, 0] - data_in[:, 1])) + 0.025,
                "Sensor absolute difference (K)",
                0.0,
            )
            ax.yaxis.set_label_position("right")
            ax.yaxis.tick_right()
            ax.legend(loc="upper right")
        else:
            ax.yaxis.set_major_locator(NullLocator())

        ax2 = ax.twinx()
        vmin, vmax = np.nanmin(data_in) - 1.0, np.nanmax(data_in) + 1.0
        ax2.plot(time, np.mean(data_in, axis=1), color="darkblue", label="Mean")
        ax2.yaxis.tick_left()
        ax2.yaxis.set_label_position("left")
        _set_ax(ax2, vmax, "Sensor mean (K)", vmin)
        if np.nanmax(np.abs(data_in[:, 0] - data_in[:, 1])) > 0.3:
            ax.plot(
                time,
                np.ones(len(time), np.float32) * 0.3,
                color="black",
                linewidth=0.8,
                label="Threshold (Diff.)",
            )
        lines, labels = ax.get_legend_handles_labels()
        lines2, labels2 = ax2.get_legend_handles_labels()
        leg = ax2.legend(lines + lines2, labels + labels2, loc="upper right")

    if name == "t_rec":
        vmin, vmax = np.nanmin(data_in[:, 0]) - 0.01, np.nanmax(data_in[:, 0]) + 0.01
        ax.plot(time, data_in[:, 0], color="sienna", linewidth=0.8, label="Receiver 1")
        ax.yaxis.set_major_formatter(FormatStrFormatter("%.2f"))
        ax2 = ax.twinx()
        ax2.plot(
            time,
            data_in[:, 1],
            color=_COLORS["shockred"],
            linewidth=0.8,
            label="Receiver 2",
        )
        vmin1, vmax1 = np.nanmin(data_in[:, 0]) - 0.01, np.nanmax(data_in[:, 0]) + 0.01
        vmin2, vmax2 = np.nanmin(data_in[:, 1]) - 0.01, np.nanmax(data_in[:, 1]) + 0.01
        if vmax1 - vmin1 > vmax2 - vmin2:
            _set_ax(ax, vmax1, "Receiver 1 (K)", vmin1)
            _set_ax(
                ax2,
                vmax2 + ((vmax1 - vmin1) - (vmax2 - vmin2)) / 2,
                "Receiver 2 (K)",
                vmin2 - ((vmax1 - vmin1) - (vmax2 - vmin2)) / 2,
            )
        else:
            _set_ax(
                ax,
                vmax1 + ((vmax2 - vmin2) - (vmax1 - vmin1)) / 2,
                "Receiver 1 (K)",
                vmin1 - ((vmax2 - vmin2) - (vmax1 - vmin1)) / 2,
            )
            _set_ax(ax2, vmax2, "Receiver 2 (K)", vmin2)
        ax2.yaxis.set_major_formatter(FormatStrFormatter("%.2f"))
        lines, labels = ax.get_legend_handles_labels()
        lines2, labels2 = ax2.get_legend_handles_labels()
        leg = ax2.legend(lines + lines2, labels + labels2, loc="upper right")

    if name == "t_sta":
        vmin, vmax = 0.0, np.nanmax(
            [np.nanmax(data_in[:, 0]), np.nanmax(data_in[:, 1])]
        ) + 0.1 * np.nanmax([np.nanmax(data_in[:, 0]), np.nanmax(data_in[:, 1])])
        ax.plot(time, data_in[:, 0], color="sienna", linewidth=0.8, label="Receiver 1")
        ax.plot(
            time,
            data_in[:, 1],
            color=_COLORS["shockred"],
            linewidth=0.8,
            label="Receiver 2",
        )
        if vmax - 0.1 * vmax > 0.05:
            ax.plot(
                time,
                np.ones(len(time), np.float32) * 0.05,
                color="black",
                linewidth=0.8,
                label="Threshold",
            )
        ax.yaxis.set_major_formatter(FormatStrFormatter("%.3f"))
        _set_ax(ax, vmax, "Mean absolute difference (K)", vmin)
        leg = ax.legend(loc="upper right")

    for legobj in leg.legendHandles:
        legobj.set_linewidth(2.0)


def _plot_sen(ax, data_in: ndarray, name: str, time: ndarray, nc_file: str):
    """Plot for azimuth and elevation angles."""

    variables = ATTRIBUTES[name]
    pointing_flag = read_nc_fields(nc_file, "pointing_flag")
    quality_flag = read_nc_fields(nc_file, "quality_flag")
<<<<<<< HEAD
    qf = _get_freq_flag(quality_flag, [6])
=======
    qf = _get_freq_flag(quality_flag, np.array([6]))
>>>>>>> 0842681e
    assert variables.plot_range is not None
    vmin, vmax = variables.plot_range
    time = _nan_time_gaps(time, 15.0 / 60.0)
    time1 = time[(pointing_flag == 1)]
    time1 = _nan_time_gaps(time1, 15.0 / 60.0)
    ax.plot(
        time[pointing_flag == 0],
        data_in[pointing_flag == 0],
        "--.",
        color=_COLORS["darkgreen"],
        label="single pointing",
        linewidth=0.8,
    )
    if name == "elevation_angle":
        time1 = time[(pointing_flag == 1) & (data_in > 0.0)]
        time1 = _nan_time_gaps(time1, 15.0 / 60.0)
        ax.plot(
            time1,
            data_in[(pointing_flag == 1) & (data_in > 0.0)],
            "--.",
            alpha=0.75,
            color=_COLORS["green"],
            label="multiple pointing",
            linewidth=0.8,
        )
        ax.set_yticks(np.linspace(0, 90, 7))
    else:
        ax.plot(
            time1,
            data_in[(pointing_flag == 1)],
            "--.",
            alpha=0.75,
            color=_COLORS["green"],
            label="multiple pointing",
            linewidth=0.8,
        )
        ax.set_yticks(np.linspace(0, 360, 9))
    ax.plot(
        time[np.any(qf == 1, axis=1)],
        data_in[np.any(qf == 1, axis=1)],
        "r.",
        linewidth=1,
        label="sun_moon_in_beam",
    )
    ax.set_ylim((vmin, vmax))
    ax.legend(loc="upper right")
    _set_ax(ax, vmax, variables.ylabel, vmin)


def _plot_irt(ax, data_in: ma.MaskedArray, name: str, time: ndarray, nc_file: str):
    """Plot for infrared temperatures."""

    variables = ATTRIBUTES[name]
    assert variables.plot_range is not None
    vmin, vmax = variables.plot_range
    ir_wavelength = read_nc_fields(nc_file, "ir_wavelength")
    if not data_in[:, 0].mask.all():
        ax.plot(
            time,
            data_in[:, 0],
            "o",
            markersize=0.75,
            fillstyle="full",
            color="sienna",
            label=str(ir_wavelength[0] / 1e-6) + " µm",
        )
    if data_in.shape[1] > 1:
        if not data_in[:, 1].mask.all():
            ax.plot(
                time,
                data_in[:, 1],
                "o",
                markersize=0.75,
                fillstyle="full",
                color=_COLORS["shockred"],
                label=str(ir_wavelength[1] / 1e-6) + " µm",
            )
    ax.set_ylim((vmin, vmax))
    ax.legend(loc="upper right", markerscale=6)
    _set_ax(ax, vmax, variables.ylabel, vmin)


def _plot_mqf(ax, data_in: ndarray, time: ndarray, nc_file: str):
    """Plot for quality flags of meteorological sensors."""

    qf = _get_bit_flag(data_in, np.arange(6))
    _plot_segment_data(
        ax,
        ma.MaskedArray(qf),
        "met_quality_flag",
        (time, np.linspace(0.5, 5.5, 6)),
        nc_file,
    )
    ax.set_yticks(np.arange(6))
    ax.yaxis.set_ticklabels([])
    _set_ax(ax, 6, "")
    ax.set_title(ATTRIBUTES["met_quality_flag"].name)


def _plot_qf(data_in: ndarray, time: ndarray, fig, nc_file: str):
    """Plot for Level 1 quality flags."""

    site = _read_location(nc_file)
    _, params = read_yaml_config(site)

    fig.clear()
    nsub = 4
    h_ratio = [0.1, 0.3, 0.3, 0.3]
    if params["flag_status"][3] == 1:
        nsub = 3
        h_ratio = [0.2, 0.4, 0.4]
    fig, axs = plt.subplots(
        nsub, 1, figsize=(12.52, 16), dpi=120, facecolor="w", height_ratios=h_ratio
    )
    frequency = read_nc_fields(nc_file, "frequency")

    qf = _get_bit_flag(data_in[:, 0], np.array([5, 6]))
    _plot_segment_data(
        axs[0],
        ma.MaskedArray(qf),
        "quality_flag_0",
        (time, np.linspace(0.5, 1.5, 2)),
        nc_file,
    )
    axs[0].set_yticks(np.arange(2))
    axs[0].yaxis.set_ticklabels([])
    axs[0].set_facecolor(_COLORS["lightgray"])
    _set_ax(axs[0], 2, "")
    axs[0].set_title(ATTRIBUTES["quality_flag_0"].name)

    case_date = _read_date(nc_file)
    gtim = _gap_array(time, case_date)

    qf1 = _get_freq_flag(data_in[:, np.array(params["receiver"]) == 1], np.array([4]))
    qf2 = _get_freq_flag(data_in[:, np.array(params["receiver"]) == 2], np.array([4]))
    qf = np.column_stack((qf1 - 1, qf2 + 1))
    _plot_segment_data(
        axs[1],
        ma.MaskedArray(qf),
        "quality_flag_1",
        (time, np.linspace(0.5, len(frequency) - 0.5, len(frequency))),
        nc_file,
    )
    axs[1].set_title(ATTRIBUTES["quality_flag_1"].name)

    if params["flag_status"][3] == 0:
        qf = _get_freq_flag(data_in, np.array([3]))
        if len(gtim) > 0:
            time_i, data_g = np.linspace(time[0], time[-1], len(time)), np.zeros(
                (len(time), 20), np.float32
            )
            for ig, _ in enumerate(gtim[:, 0]):
                xind = np.where((time_i >= gtim[ig, 0]) & (time_i <= gtim[ig, 1]))
                data_g[xind, :] = 1.0
            _plot_segment_data(
                axs[2],
                ma.MaskedArray(data_g),
                "tb_qf",
                (time_i, np.linspace(0.5, 20.0 - 0.5, 20)),
                nc_file,
            )
        _plot_segment_data(
            axs[2],
            ma.MaskedArray(qf),
            "quality_flag_2",
            (time, np.linspace(0.5, len(frequency) - 0.5, len(frequency))),
            nc_file,
        )
        axs[2].set_title(ATTRIBUTES["quality_flag_2"].name)

    qf = _get_freq_flag(data_in, np.array([1, 2]))
    if len(gtim) > 0:
        time_i, data_g = np.linspace(time[0], time[-1], len(time)), np.zeros(
            (len(time), 20), np.float32
        )
        for ig, _ in enumerate(gtim[:, 0]):
            xind = np.where((time_i >= gtim[ig, 0]) & (time_i <= gtim[ig, 1]))
            data_g[xind, :] = 1.0
        _plot_segment_data(
            axs[nsub - 1],
            ma.MaskedArray(data_g),
            "tb_qf",
            (time_i, np.linspace(0.5, 20.0 - 0.5, 20)),
            nc_file,
        )
    _plot_segment_data(
        axs[nsub - 1],
        ma.MaskedArray(qf),
        "quality_flag_3",
        (time, np.linspace(0.5, len(frequency) - 0.5, len(frequency))),
        nc_file,
    )
    axs[nsub - 1].set_title(ATTRIBUTES["quality_flag_3"].name)

    offset = ScaledTranslation(0 / 72, 8 / 72, fig.dpi_scale_trans)
    if params["flag_status"][3] == 1:
        offset = ScaledTranslation(0 / 72, 1 / 3, fig.dpi_scale_trans)
    for i in np.array(np.linspace(1, nsub - 1, nsub - 1), np.int32):
        axs[i].set_yticks(range(len(frequency)))
        axs[i].set_yticklabels(frequency)
        axs[i].set_facecolor(_COLORS["lightgray"])
        for label in axs[i].yaxis.get_majorticklabels():
            label.set_transform(label.get_transform() + offset)
        _set_ax(axs[i], len(frequency), "Frequency [GHz]")
        ind1, ind2 = axs[i].get_xlim()
        axs[i].plot(
            np.linspace(ind1, ind2, len(time)),
            np.ones(len(time)) * np.sum(np.array(params["receiver"]) == 1),
            "k-",
            linewidth=1,
        )
    _set_labels(fig, axs[-1], nc_file)


def _plot_tb(
    data_in: ndarray,
    time: ndarray,
    fig,
    nc_file: str,
    ele_range: tuple,
    pointing: int,
    name: str,
):
    """Plot for microwave brigthness temperatures."""
    site = _read_location(nc_file)
    _, params = read_yaml_config(site)
    frequency = read_nc_fields(nc_file, "frequency")
    if name == "tb":
        quality_flag = read_nc_fields(nc_file, "quality_flag")
        data_in = _pointing_filter(nc_file, data_in, ele_range, pointing)
        time = _pointing_filter(nc_file, time, ele_range, pointing)
        quality_flag = _elevation_filter(nc_file, quality_flag, ele_range)
        quality_flag = _pointing_filter(nc_file, quality_flag, ele_range, pointing)
    else:
        sc = {}
        sc["tb"] = read_nc_fields(nc_file, "tb")
        sc["receiver_nb"] = read_nc_fields(nc_file, "receiver_nb")
        sc["receiver"] = read_nc_fields(nc_file, "receiver")
        sc["time"] = read_nc_fields(nc_file, "time")
        ang = get_ret_ang(nc_file)
        lev1_file = _get_lev1(nc_file)
        quality_flag = read_nc_fields(lev1_file, "quality_flag")
        quality_flag = _elevation_filter(
            lev1_file, quality_flag, (ang[-1] - 0.5, ang[-1] + 0.5)
        )
        quality_flag = _pointing_filter(
            lev1_file, quality_flag, (ang[-1] - 0.5, ang[-1] + 0.5), 0
        )
        qf = np.copy(quality_flag)
        quality_flag[~isbit(quality_flag, 3)] = 0
        data_in = sc["tb"] - data_in

    fig.clear()
    fig, axs = plt.subplots(
        7,
        len(frequency) % 6,
        figsize=(13, 16),
        facecolor="w",
        edgecolor="k",
        sharex="col",
        dpi=120,
    )
    fig.subplots_adjust(hspace=0.035, wspace=0.15)
    if pointing == 0:
        ylabel = "Brightness Temperature (single pointing) [K]"
    else:
        ylabel = "Brightness Temperature (multiple pointing) [K]"
    if name == "tb":
        fig.text(
            0.06,
            0.5,
            ylabel,
            va="center",
            rotation="vertical",
            fontsize=20,
        )
        if len(frequency) % 6 == 2:
            fig.text(0.445, 0.09, "flagged data", va="center", fontsize=20, color="r")
        else:
            fig.text(0.795, 0.09, "flagged data", va="center", fontsize=20, color="r")
    else:
        fig.text(
            0.06,
            0.5,
            "Brightness Temperature (Observed - Retrieved) [K]",
            va="center",
            rotation="vertical",
            fontsize=20,
        )
        fig.text(
            0.37,
            0.085,
            "spectral consistency failed",
            va="center",
            fontsize=20,
            color="r",
        )

    if axs.ndim > 1:
        axs[0, 0].set_title(
            "Receiver 1 Channels", fontsize=15, color=_COLORS["darkgray"], loc="right"
        )
        axs[0, 1].set_title(
            "Receiver 2 Channels", fontsize=15, color=_COLORS["darkgray"], loc="right"
        )
    else:
        axs[np.where(np.array(params["receiver"]) == 1)[0][0]].set_title(
            "Receiver 1",
            fontsize=15,
            color=_COLORS["darkgray"],
            loc="right",
            rotation="vertical",
            x=1.03,
            y=0.05,
        )
        axs[np.where(np.array(params["receiver"]) == 2)[0][0]].set_title(
            "Receiver 2",
            fontsize=15,
            color=_COLORS["darkgray"],
            loc="right",
            rotation="vertical",
            x=1.03,
            y=0.05,
        )

    trans = ScaledTranslation(10 / 72, -5 / 72, fig.dpi_scale_trans)
<<<<<<< HEAD
    tb_m: list[np.ndarray] = []
    tb_s: list[np.ndarray] = []
=======
    tb_m: np.ndarray = np.array([])
    tb_s: np.ndarray = np.array([])
>>>>>>> 0842681e

    for i, axi in enumerate(axs.T.flatten()):
        no_flag = np.where(quality_flag[:, i] == 0)[0]
        if len(np.array(no_flag)) == 0:
            no_flag = np.arange(len(time))
        tb_m = np.append(tb_m, [np.nanmean(data_in[no_flag, i])])  # TB mean
        tb_s = np.append(tb_s, [np.nanstd(data_in[no_flag, i])])  # TB std
        axi.plot(
            time,
            np.ones(len(time)) * tb_m[i],
            "--",
            color=_COLORS["darkgray"],
            linewidth=1,
        )
        axi.plot(time, data_in[:, i], "ko", markersize=0.75, fillstyle="full")
        flag = np.where(quality_flag[:, i] > 0)[0]
        axi.plot(time[flag], data_in[flag, i], "ro", markersize=0.75, fillstyle="full")
        axi.set_facecolor(_COLORS["lightgray"])
        dif = np.nanmax(data_in[no_flag, i]) - np.nanmin(data_in[no_flag, i])
        _set_ax(
            axi,
            np.nanmax(data_in[no_flag, i]) + 0.25 * dif,
            "",
            np.nanmin(data_in[no_flag, i]) - 0.25 * dif,
        )
        if i in (6, 13):
            _set_labels(fig, axi, nc_file)
        axi.text(
            0.05,
            0.9,
            str(frequency[i]) + " GHz",
            transform=axi.transAxes + trans,
            color=_COLORS["darkgray"],
            fontweight="bold",
        )
        axi.text(
            0.55,
            0.9,
            str(round(tb_m[i], 2)) + " +/- " + str(round(tb_s[i], 2)) + " K",
            transform=axi.transAxes + trans,
            color=_COLORS["darkgray"],
            fontweight="bold",
        )

    # TB mean
    axa = fig.add_subplot(121)
    axa.set_position([0.125, -0.05, 0.72, 0.125])
    axa.tick_params(axis="x", which="both", bottom=False, top=False, labelbottom=False)
    axa.tick_params(axis="y", which="both", right=False, left=False, labelleft=False)
    for pos in ["right", "top", "bottom", "left"]:
        axa.spines[pos].set_visible(False)

    if name == "tb":
        axa.set_facecolor(_COLORS["lightgray"])
        axaK = fig.add_subplot(121)
        axaK.set_position([0.125, -0.05, 0.36, 0.125])
        axaK.plot(frequency, tb_m, "ko", markerfacecolor="k", markersize=4)
        axaK.errorbar(
            frequency, tb_m, yerr=tb_s, xerr=None, linestyle="", capsize=8, color="k"
        )
        axaK.set_xticks(frequency)
        axaK.set_xticklabels(axaK.get_xticks(), rotation=30)
        axaK.set_xlim(
            [
                np.floor(np.nanmin(frequency[np.array(params["receiver"]) == 1]) - 0.1),
                np.ceil(np.nanmax(frequency[np.array(params["receiver"]) == 1]) + 0.1),
            ]
        )
        minv = np.nanmin(
            tb_m[np.array(params["receiver"]) == 1]
            - tb_s[np.array(params["receiver"]) == 1]
        )
        maxv = np.nanmax(
            tb_m[np.array(params["receiver"]) == 1]
            + tb_s[np.array(params["receiver"]) == 1]
        )
        axaK.set_ylim([np.nanmax([0, minv - 0.05 * minv]), maxv + 0.05 * maxv])
        axaK.tick_params(axis="both", labelsize=12)
        axaK.set_facecolor(_COLORS["lightgray"])
        axaK.plot(
            frequency[np.array(params["receiver"]) == 1],
            tb_m[np.array(params["receiver"]) == 1],
            "k-",
            linewidth=2,
        )

        axaV = fig.add_subplot(122)
        axaV.set_position([0.54, -0.05, 0.36, 0.125])
        axaV.plot(frequency, tb_m, "ko", markerfacecolor="k", markersize=4)
        axaV.errorbar(
            frequency, tb_m, yerr=tb_s, xerr=None, linestyle="", capsize=8, color="k"
        )
        axaV.set_xticks(frequency)
        axaV.set_xticklabels(axaV.get_xticks(), rotation=30)
        axaV.set_xlim(
            [
                np.floor(np.nanmin(frequency[np.array(params["receiver"]) == 2]) - 0.1),
                np.ceil(np.nanmax(frequency[np.array(params["receiver"]) == 2]) + 0.1),
            ]
        )
        minv = np.nanmin(
            tb_m[np.array(params["receiver"]) == 2]
            - tb_s[np.array(params["receiver"]) == 2]
        )
        maxv = np.nanmax(
            tb_m[np.array(params["receiver"]) == 2]
            + tb_s[np.array(params["receiver"]) == 2]
        )
        axaV.set_ylim([np.nanmax([0, minv - 0.05 * minv]), maxv + 0.05 * maxv])
        axaV.tick_params(axis="both", labelsize=12)
        axaV.set_facecolor(_COLORS["lightgray"])
        axaV.plot(
            frequency[np.array(params["receiver"]) == 2],
            tb_m[np.array(params["receiver"]) == 2],
            "k-",
            linewidth=2,
        )

        axaK.spines["right"].set_visible(False)
        axaV.spines["left"].set_visible(False)
        axaV.yaxis.tick_right()
        d = 0.015
        axaK.plot(
            (1 - d, 1 + d), (-d, +d), transform=axaK.transAxes, color="k", clip_on=False
        )
        axaK.plot(
            (1 - d, 1 + d),
            (1 - d, 1 + d),
            transform=axaK.transAxes,
            color="k",
            clip_on=False,
        )
        axaV.plot(
            (-d, +d), (1 - d, 1 + d), transform=axaV.transAxes, color="k", clip_on=False
        )
        axaV.plot(
            (-d, +d), (-d, +d), transform=axaV.transAxes, color="k", clip_on=False
        )
        axaK.set_ylabel("Brightness Temperature [K]", fontsize=12)
        axaV.text(
            -0.08,
            0.9,
            "TB daily means +/- standard deviation",
            fontsize=13,
            horizontalalignment="center",
            transform=axaV.transAxes,
            color=_COLORS["darkgray"],
            fontweight="bold",
        )
        axaV.text(
            -0.08,
            -0.35,
            "Frequency [GHz]",
            fontsize=13,
            horizontalalignment="center",
            transform=axaV.transAxes,
        )

    else:
        tb_m = np.ones((len(sc["time"]), len(sc["receiver_nb"]))) * np.nan
        axa = fig.subplots(1, 2)
        ticks_x_labels = _get_standard_time_ticks()
        axa[0].set_ylabel("Mean absolute difference [K]", fontsize=12)

        for irec, rec in enumerate(sc["receiver_nb"]):
            axa[irec].set_position([0.125 + irec * 0.415, -0.05, 0.36, 0.125])
            no_flag = np.where(
                np.sum(quality_flag[:, sc["receiver"] == rec], axis=1) == 0
            )[0]
            if len(no_flag) == 0:
                no_flag = np.arange(len(sc["time"]))
            tb_m[:, irec] = ma.mean(np.abs(data_in[:, sc["receiver"] == rec]), axis=1)
            axa[irec].plot(
                time,
                tb_m[:, irec],
                "o",
                color="black",
                markersize=0.75,
                fillstyle="full",
            )
            axa[irec].set_facecolor(_COLORS["lightgray"])
            flag = np.where(np.sum(quality_flag[:, sc["receiver"] == rec], axis=1) > 0)[
                0
            ]
            axa[irec].plot(
                time[flag], tb_m[flag, irec], "ro", markersize=0.75, fillstyle="full"
            )
            axa[irec].set_xticks(np.arange(0, 25, 4, dtype=int))
            axa[irec].set_xticklabels(ticks_x_labels, fontsize=12)
            axa[irec].set_xlim(0, 24)
            axa[irec].set_xlabel("Time (UTC)", fontsize=12)
            axa[irec].set_ylim([0, np.nanmax(tb_m[no_flag, irec]) + 0.5])

            if len(np.where(isbit(qf[:, 0], 5))[0]) > 0:
                data_g = np.zeros((len(time), 10), np.float32)
                data_g[isbit(qf[:, 0], 5), :] = 1.0
                _plot_segment_data(
                    axa[irec],
                    ma.MaskedArray(data_g),
                    "tb_missing",
                    (time, np.linspace(0, np.nanmax(tb_m[no_flag, irec]) + 0.5, 10)),
                    nc_file,
                )
                handles, labels = axa[irec].get_legend_handles_labels()
                handles.append(Patch(facecolor=_COLORS["gray"]))
                labels.append("rain_detected")
                axa[irec].legend(handles, labels, loc="upper right")


def _plot_met(ax, data_in: ndarray, name: str, time: ndarray, nc_file: str):
    """Plot for meteorological sensors."""

    ylabel = ATTRIBUTES[name].ylabel
    if name == "rainfall_rate":
        data_in *= 1000.0 * 3600.0
    if name == "air_pressure":
        data_in /= 100.0
    if name == "relative_humidity":
        data_in *= 100.0
        ylabel = "relative humidity (%)"
        ax.set_title("Relative and absolute humidity", fontsize=14)
    data, time = _get_unmasked_values(ma.MaskedArray(data_in), time)
    if name == "wind_direction":
        spd = read_nc_fields(nc_file, "wind_speed")
        rolling_mean, width = dir_avg(time, spd, data)
        ax.set_yticks(np.linspace(0, 360, 9))
    else:
        rolling_mean, width = _calculate_rolling_mean(time, data)
    time = _nan_time_gaps(time)
    rolling_mean = np.interp(
        time, time[int(width / 2 - 1) : int(-width / 2)], rolling_mean
    )

    if name not in ("rainfall_rate", "air_temperature", "relative_humidity"):
        ax.plot(time, data, ".", alpha=0.8, color=_COLORS["darksky"], markersize=1)
        ax.plot(
            time, rolling_mean, "o", fillstyle="full", color="darkblue", markersize=3
        )
    plot_range = ATTRIBUTES[name].plot_range
    assert plot_range is not None
    vmin, vmax = plot_range
    if name == "air_pressure":
        vmin, vmax = np.nanmin(data) - 1.0, np.nanmax(data) + 1.0
    if name in ("wind_speed", "rainfall_rate"):
        vmin, vmax = 0.0, np.nanmax([np.nanmax(data) + 1.0, 2.0])

    _set_ax(ax, vmax, ylabel, min_y=vmin)
    ax.grid(True)

    if name == "air_temperature":
        ax.plot(time, data, ".", alpha=0.8, color=_COLORS["darksky"], markersize=1)
        ax.plot(
            time,
            rolling_mean,
            "o",
            fillstyle="full",
            color="darkblue",
            markersize=3,
            label="Temperature",
        )
        rh = read_nc_fields(nc_file, "relative_humidity")
        t_d = t_dew_rh(data, rh)
        rolling_mean, width = _calculate_rolling_mean(time, t_d)
        rolling_mean = np.interp(
            time, time[int(width / 2 - 1) : int(-width / 2)], rolling_mean
        )
        ax.plot(
            time,
            t_d,
            ".",
            alpha=0.8,
            color=_COLORS["blue"],
            markersize=1,
        )
        ax.plot(
            time,
            rolling_mean,
            "o",
            fillstyle="full",
            color=_COLORS["darkgray"],
            markersize=3,
            label="Dewpoint",
        )
        vmin, vmax = np.nanmin([data, t_d]) - 1.0, np.nanmax([data, t_d]) + 1.0
        ax.legend(loc="upper right", markerscale=2)
        _set_ax(ax, vmax, ylabel, min_y=vmin)
        ax.grid(True)

    if name == "relative_humidity":
        T = read_nc_fields(nc_file, "air_temperature")
        q = abs_hum(T, data / 100.0)
        rolling_mean2, width2 = _calculate_rolling_mean(time, q)
        rolling_mean2 = np.interp(
            time, time[int(width2 / 2 - 1) : int(-width / 2)], rolling_mean2
        )
        ax2 = ax.twinx()
        ax2.plot(
            time,
            q,
            ".",
            alpha=0.8,
            color=_COLORS["blue"],
            markersize=1,
        )
        _set_ax(
            ax2,
            np.nanmax(
                [
                    np.nanmax(q) + 0.1 * np.nanmax(q),
                    0.003,
                ]
            ),
            "absolute humidity (kg m$^{-3}$)",
            min_y=np.nanmax(
                [
                    np.nanmin(q) - 0.1 * np.nanmin(q),
                    0.0,
                ]
            ),
        )
        ax2.plot(
            time,
            rolling_mean2,
            "o",
            fillstyle="full",
            color=_COLORS["darkgray"],
            markersize=3,
            label="Abs. hum.",
        )

        yl = ax.get_ylim()
        yl2 = ax2.get_ylim()

        ticks = _calculate_ticks(ax.get_yticks(), yl, yl2)

        ax2.yaxis.set_major_locator(FixedLocator(ticks))
        ax2.yaxis.set_major_formatter(FormatStrFormatter("%.4f"))
        ax3 = ax.twinx()
        ax3.plot(time, data, ".", alpha=0.8, color=_COLORS["darksky"], markersize=1)
        ax3.plot(
            time,
            rolling_mean,
            "o",
            fillstyle="full",
            color="darkblue",
            markersize=3,
            label="Rel. hum.",
        )
        lines2, labels2 = ax2.get_legend_handles_labels()
        lines3, labels3 = ax3.get_legend_handles_labels()
        ax3.legend(lines3 + lines2, labels3 + labels2, loc="upper right", markerscale=2)
        _set_ax(ax3, vmax, "", min_y=vmin)
        ax3.set_yticklabels([])
        ax3.set_frame_on(False)

    if name == "rainfall_rate":
        ax2 = ax.twinx()
        ax2.plot(
            time,
            np.cumsum(data) / 3600.0,
            color=_COLORS["darkgray"],
            linewidth=2.0,
        )
        _set_ax(
            ax2,
            np.nanmax(
                [
                    np.nanmax(np.cumsum(data) / 3600.0)
                    + 0.1 * np.nanmax(np.cumsum(data) / 3600.0),
                    0.004,
                ]
            ),
            "accum. amount (mm)",
            min_y=0.0,
        )
        if np.nanmax(data) <= 2.0:
            minorLocator = MultipleLocator(0.5)
            ax.yaxis.set_major_locator(minorLocator)
        yl = ax.get_ylim()
        yl2 = ax2.get_ylim()

        ticks = _calculate_ticks(ax.get_yticks(), yl, yl2)

        ax2.yaxis.set_major_locator(FixedLocator(ticks))
        ax2.yaxis.set_major_formatter(FormatStrFormatter("%.3f"))
        assert ylabel is not None
<<<<<<< HEAD
        _set_ax(ax, vmax, "rainfall rate (" + ylabel + ")", min_y=vmin)
=======
        _set_ax(ax, vmax, "rain rate (" + ylabel + ")", min_y=vmin)
>>>>>>> 0842681e
        ax3 = ax.twinx()
        ax3.plot(time, data, ".", alpha=0.8, color=_COLORS["darksky"], markersize=1)
        ax3.plot(
            time, rolling_mean, "o", fillstyle="full", color="darkblue", markersize=3
        )
        _set_ax(ax3, vmax, "", min_y=vmin)
        ax3.set_yticklabels([])
        ax3.set_yticks([])
        ax3.set_frame_on(False)


def _calculate_ticks(x, yl, yl2):
    return yl2[0] + (x - yl[0]) / (yl[1] - yl[0]) * (yl2[1] - yl2[0])


def _plot_int(ax, data_in: ma.MaskedArray, name: str, time: ndarray, nc_file: str):
    """Plot for integrated quantities (LWP, IWV)."""

    flag = _get_ret_flag(nc_file, time)
    data0, time0 = data_in[flag == 0], time[flag == 0]
    if len(data0) == 0:
        data0, time0 = data_in, time
    plot_range = ATTRIBUTES[name].plot_range
    assert plot_range is not None
    vmin, vmax = plot_range
    if name == "iwv":
        vmin, vmax = np.nanmin(data0) - 1.0, np.nanmax(data0) + 1.0
    else:
        vmax = np.min([np.nanmax(data0) + 0.05, vmax])
        vmin = np.max([np.nanmin(data0) - 0.05, vmin])
    _set_ax(ax, vmax, ATTRIBUTES[name].ylabel, min_y=vmin)

    flag_tmp, width = _calculate_rolling_mean(time, flag, win=1 / 60)
    data_f = np.zeros((len(flag_tmp), 10), np.float32)
    data_f[flag_tmp > 0, :] = 1.0
    cmap = ListedColormap([_COLORS["lightgray"], _COLORS["gray"]])
    norm = BoundaryNorm([0, 1, 2], cmap.N)
    ax.pcolormesh(
        time[int(width / 2 - 1) : int(-width / 2)],
        np.linspace(vmin, vmax, 10),
        data_f.T,
        cmap=cmap,
        norm=norm,
    )

    case_date = _read_date(nc_file)
    gtim = _gap_array(time, case_date, 15.0 / 60.0)
    if len(gtim) > 0:
        time_i, data_g = np.linspace(time[0], time[-1], len(time)), np.zeros(
            (len(time), 10), np.float32
        )
        for ig, _ in enumerate(gtim[:, 0]):
            xind = np.where((time_i >= gtim[ig, 0]) & (time_i <= gtim[ig, 1]))
            data_g[xind, :] = 1.0

        _plot_segment_data(
            ax,
            ma.MaskedArray(data_g),
            "tb_missing",
            (time_i, np.linspace(vmin, vmax, 10)),
            nc_file,
        )

    ax.plot(time, data_in, ".", color="royalblue", markersize=1)
    ax.axhline(linewidth=0.8, color="k")
    rolling_mean, width = _calculate_rolling_mean(time0, data0)
    time0 = _nan_time_gaps(time0)
    ax.plot(
        time0[int(width / 2 - 1) : int(-width / 2)],
        rolling_mean,
        color="sienna",
        linewidth=2.0,
    )
    ax.plot(
        time0[int(width / 2 - 1) : int(-width / 2)],
        rolling_mean,
        color="wheat",
        linewidth=0.6,
    )<|MERGE_RESOLUTION|>--- conflicted
+++ resolved
@@ -321,13 +321,8 @@
 
 def _read_ax_values(full_path: str) -> tuple[ndarray, ndarray]:
     """Returns time and height arrays."""
-<<<<<<< HEAD
-    fields = ["time", "height"]
-    time, height = read_nc_fields(full_path, fields)
-=======
     time = read_nc_fields(full_path, "time")
     height = read_nc_fields(full_path, "height")
->>>>>>> 0842681e
     height_km = height / 1000
     return time, height_km
 
@@ -757,11 +752,7 @@
     variables = ATTRIBUTES[name]
     pointing_flag = read_nc_fields(nc_file, "pointing_flag")
     quality_flag = read_nc_fields(nc_file, "quality_flag")
-<<<<<<< HEAD
-    qf = _get_freq_flag(quality_flag, [6])
-=======
     qf = _get_freq_flag(quality_flag, np.array([6]))
->>>>>>> 0842681e
     assert variables.plot_range is not None
     vmin, vmax = variables.plot_range
     time = _nan_time_gaps(time, 15.0 / 60.0)
@@ -1088,13 +1079,8 @@
         )
 
     trans = ScaledTranslation(10 / 72, -5 / 72, fig.dpi_scale_trans)
-<<<<<<< HEAD
-    tb_m: list[np.ndarray] = []
-    tb_s: list[np.ndarray] = []
-=======
     tb_m: np.ndarray = np.array([])
     tb_s: np.ndarray = np.array([])
->>>>>>> 0842681e
 
     for i, axi in enumerate(axs.T.flatten()):
         no_flag = np.where(quality_flag[:, i] == 0)[0]
@@ -1481,11 +1467,7 @@
         ax2.yaxis.set_major_locator(FixedLocator(ticks))
         ax2.yaxis.set_major_formatter(FormatStrFormatter("%.3f"))
         assert ylabel is not None
-<<<<<<< HEAD
         _set_ax(ax, vmax, "rainfall rate (" + ylabel + ")", min_y=vmin)
-=======
-        _set_ax(ax, vmax, "rain rate (" + ylabel + ")", min_y=vmin)
->>>>>>> 0842681e
         ax3 = ax.twinx()
         ax3.plot(time, data, ".", alpha=0.8, color=_COLORS["darksky"], markersize=1)
         ax3.plot(
